--- conflicted
+++ resolved
@@ -80,22 +80,6 @@
         exc_logger.propagate = 1
         exc_logger.setLevel(logging.ERROR)
 
-<<<<<<< HEAD
-        self.dps = {}
-        with open(self.config_file, 'r') as config_file:
-            for dp_conf_file in config_file:
-                # config_file should be a list of faucet config filenames
-                # separated by linebreaks
-                dps = DP.parser(dp_conf_file.strip(), self.logname)
-                for dp in dps:
-                    try:
-                        dp.sanity_check()
-                    except AssertionError:
-                        self.logger.exception(
-                            "Error in config file {0}".format(dp_conf_file))
-                    else:
-                        self.dps[dp.dp_id] = dp
-=======
         # Set the signal handler for reloading config file
         signal.signal(signal.SIGHUP, self.signal_handler)
 
@@ -107,7 +91,6 @@
             watcher = watcher_factory(conf)(conf, self.logname)
             self.watchers.setdefault(watcher.dp.dp_id, {})
             self.watchers[watcher.dp.dp_id][watcher.conf.type] = watcher
->>>>>>> 080c32c6
 
         # Create dpset object for querying Ryu's DPSet application
         self.dpset = kwargs['dpset']
