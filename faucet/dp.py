"""Configuration for a datapath."""

# Copyright (C) 2015 Brad Cowie, Christopher Lorier and Joe Stringer.
# Copyright (C) 2015 Research and Education Advanced Network New Zealand Ltd.
# Copyright (C) 2015--2019 The Contributors
#
# Licensed under the Apache License, Version 2.0 (the "License");
# you may not use this file except in compliance with the License.
# You may obtain a copy of the License at
#
#    http://www.apache.org/licenses/LICENSE-2.0
#
# Unless required by applicable law or agreed to in writing, software
# distributed under the License is distributed on an "AS IS" BASIS,
# WITHOUT WARRANTIES OR CONDITIONS OF ANY KIND, either express or implied.
# See the License for the specific language governing permissions and
# limitations under the License.

from collections import defaultdict, Counter
import copy
import random
import math
import netaddr

import networkx

from faucet import faucet_pipeline
from faucet import valve_of
from faucet import valve_packet
from faucet.acl import PORT_ACL_8021X, MAB_ACL_8021X
from faucet.vlan import VLAN
from faucet.conf import Conf, test_config_condition
from faucet.faucet_pipeline import ValveTableConfig
from faucet.valve import SUPPORTED_HARDWARE
from faucet.valve_table import ValveTable, ValveGroupTable


# Documentation generated using documentation_generator.py
# For attributues to be included in documentation they must
# have a default value, and their descriptor must come
# immediately after being set. See below for example.
class DP(Conf):
    """Stores state related to a datapath controlled by Faucet, including
configuration.
"""
    DEFAULT_LLDP_SEND_INTERVAL = 5
    DEFAULT_LLDP_MAX_PER_INTERVAL = 5
    mutable_attrs = frozenset(['stack', 'vlans'])

    # Values that are set to None will be set using set_defaults
    # they are included here for testing and informational purposes
    defaults = {
        'dp_id': None,
        # Name for this dp, used for stats reporting and configuration
        'name': None,
        'interfaces': {},
        'interface_ranges': {},
        # How much to offset default priority by
        'priority_offset': 0,
        # Some priority values
        'lowest_priority': None,
        'low_priority': None,
        'high_priority': None,
        'highest_priority': None,
        'cookie': 1524372928,
        # Identification cookie value to allow for multiple controllers to control the same datapath
        'timeout': 300,
        # inactive MAC timeout
        'description': None,
        # description, strictly informational
        'hardware': 'Open vSwitch',
        # The hardware maker (for chosing an openflow driver)
        'arp_neighbor_timeout': 30,
        # ARP neighbor timeout (seconds)
        'nd_neighbor_timeout': 30,
        # IPv6 ND neighbor timeout (seconds)
        'ofchannel_log': None,
        # OF channel log
        'stack': None,
        # stacking config, when cross connecting multiple DPs
        'ignore_learn_ins': 10,
        # Ignore every approx nth packet for learning.
        # 2 will ignore 1 out of 2 packets; 3 will ignore 1 out of 3 packets.
        # This limits control plane activity when learning new hosts rapidly.
        # Flooding will still be done by the dataplane even with a packet
        # is ignored for learning purposes.
        'drop_broadcast_source_address': True,
        # By default drop packets with a broadcast source address
        'drop_spoofed_faucet_mac': True,
        # By default drop packets on datapath spoofing the FAUCET_MAC
        'group_table': False,
        # Use GROUP tables for VLAN flooding
        'max_hosts_per_resolve_cycle': 5,
        # Max hosts to try to resolve per gateway resolution cycle.
        'max_host_fib_retry_count': 10,
        # Max number of times to retry resolution of a host FIB route.
        'max_resolve_backoff_time': 64,
        # Max number of seconds to back off to when resolving nexthops.
        'packetin_pps': None,
        # Ask switch to rate limit packetin pps. TODO: Not supported by OVS in 2.7.0
        'slowpath_pps': None,
        # Ask switch to rate limit slowpath pps. TODO: Not supported by OVS in 2.7.0
        'learn_jitter': 0,
        # Jitter learn timeouts by up to this many seconds
        'learn_ban_timeout': 0,
        # When banning/limiting learning, wait this many seconds before learning can be retried
        'advertise_interval': 30,
        # How often to slow advertise (eg. IPv6 RAs)
        'fast_advertise_interval': 5,
        # How often to fast advertise (eg. LACP)
        'proactive_learn_v4': True,
        # whether proactive learning is enabled for IPv4 nexthops
        'proactive_learn_v6': True,
        # whether proactive learning is enabled for IPv6 nexthops
        'use_idle_timeout': False,
        # Turn on/off the use of idle timeout for src_table, default OFF.
        'lldp_beacon': {},
        # Config for LLDP beacon service.
        'metrics_rate_limit_sec': 0,
        # Rate limit metric updates if last update was less than this many seconds ago.
        'faucet_dp_mac': valve_packet.FAUCET_MAC,
        # MAC address of packets sent by FAUCET, not associated with any VLAN.
        'combinatorial_port_flood': False,
        # if True, use a seperate output flow for each input port on this VLAN.
        'lacp_timeout': 30,
        # Number of seconds without a LACP message when we consider a LACP group down.
        'dp_acls': None,
        # List of dataplane ACLs (overriding per port ACLs).
        'dot1x': {},
        # Experimental dot1x configuration.
        'table_sizes': {},
        # Table sizes for TFM switches.
        'min_wildcard_table_size': 32,
        # Minimum table size for wildcard tables.
        'max_wildcard_table_size': 1024 + 256,
        # Maximum table size for wildcard tables.
        'port_table_scale_factor': 1.0,
        # Amount to scale port scaled table sizes by.
        'global_vlan': 0,
        # Reserved VID for internal global router VLAN.
        'cache_update_guard_time': 0,
        # Don't update L2 cache if port didn't change within this many seconds (default timeout/2).
        'use_classification': False,
        # Don't update L2 cache if port didn't change within this many seconds.
        'egress_pipeline': False,
        # Experimental inclusion of an egress pipeline
        'strict_packet_in_cookie': True,
        # Apply strict packet in checking to all packet ins.
        'multi_out': True,
        # Have OFA copy packet outs to multiple ports.
        'idle_dst': True,
        # If False, workaround for flow idle timer not reset on flow refresh.
        }

    defaults_types = {
        'dp_id': int,
        'name': str,
        'interfaces': dict,
        'interface_ranges': dict,
        'priority_offset': int,
        'lowest_priority': int,
        'low_priority': int,
        'high_priority': int,
        'highest_priority': int,
        'cookie': int,
        'timeout': int,
        'description': str,
        'hardware': str,
        'arp_neighbor_timeout': int,
        'nd_neighbor_timeout': int,
        'ofchannel_log': str,
        'stack': dict,
        'ignore_learn_ins': int,
        'drop_broadcast_source_address': bool,
        'drop_spoofed_faucet_mac': bool,
        'group_table': bool,
        'max_hosts_per_resolve_cycle': int,
        'max_host_fib_retry_count': int,
        'max_resolve_backoff_time': int,
        'packetin_pps': int,
        'slowpath_pps': int,
        'learn_jitter': int,
        'learn_ban_timeout': int,
        'advertise_interval': int,
        'fast_advertise_interval': int,
        'proactive_learn_v4': bool,
        'proactive_learn_v6': bool,
        'use_idle_timeout': bool,
        'lldp_beacon': dict,
        'metrics_rate_limit_sec': int,
        'faucet_dp_mac': str,
        'combinatorial_port_flood': bool,
        'dp_acls': list,
        'dot1x': dict,
        'table_sizes': dict,
        'min_wildcard_table_size': int,
        'max_wildcard_table_size': int,
        'port_table_scale_factor': float,
        'global_vlan': int,
        'cache_update_guard_time': int,
        'use_classification': bool,
        'egress_pipeline': bool,
        'strict_packet_in_cookie': bool,
        'multi_out': bool,
        'lacp_timeout': int,
        'idle_dst': bool,
    }

    default_table_sizes_types = {
        'port_acl': int,
        'vlan': int,
        'vlan_acl': int,
        'classification': int,
        'eth_src': int,
        'ipv4_fib': int,
        'ipv6_fib': int,
        'vip': int,
        'eth_dst_hairpin': int,
        'eth_dst': int,
        'flood': int,
    }

    stack_defaults_types = {
        'priority': int,
    }

    lldp_beacon_defaults_types = {
        'send_interval': int,
        'max_per_interval': int,
        'system_name': str,
    }

    dot1x_defaults_types = {
        'nfv_intf': str,
        'nfv_sw_port': int,
        'radius_ip': str,
        'radius_port': int,
        'radius_secret': str,
        'auth_acl': str,
        'noauth_acl': str,
    }


    def __init__(self, _id, dp_id, conf):
        """Constructs a new DP object"""
        self.acls = None
        self.acls_in = None
        self.advertise_interval = None
        self.fast_advertise_interval = None
        self.arp_neighbor_timeout = None
        self.nd_neighbor_timeout = None
        self.combinatorial_port_flood = None
        self.configured = False
        self.cookie = None
        self.description = None
        self.dot1x = {}
        self.dp_acls = None
        self.dp_id = None
        self.drop_broadcast_source_address = None
        self.drop_spoofed_faucet_mac = None
        self.dyn_last_coldstart_time = None
        self.dyn_running = False
        self.dyn_up_port_nos = None
        self.egress_pipeline = None
        self.faucet_dp_mac = None
        self.global_vlan = None
        self.groups = None
        self.group_table = False
        self.hardware = None
        self.high_priority = None
        self.highest_priority = None
        self.ignore_learn_ins = None
        self.interface_ranges = None
        self.interfaces = None
        self.lacp_timeout = None
        self.learn_ban_timeout = None
        self.learn_jitter = None
        self.lldp_beacon = None
        self.low_priority = None
        self.lowest_priority = None
        self.max_host_fib_retry_count = None
        self.max_hosts_per_resolve_cycle = None
        self.max_resolve_backoff_time = None
        self.meters = None
        self.metrics_rate_limit_sec = None
        self.name = None
        self.ofchannel_log = None
        self.output_only_ports = None
        self.packetin_pps = None
        self.slowpath_pps = None
        self.ports = None
        self.priority_offset = None
        self.proactive_learn_v4 = None
        self.proactive_learn_v6 = None
        self.proactive_nd_limit = None
        self.routers = None
        self.stack = None
        self.tables = None
        self.timeout = None
        self.unicast_flood = None
        self.use_idle_timeout = None
        self.vlans = None
        self.min_wildcard_table_size = None
        self.max_wildcard_table_size = None
        self.port_table_scale_factor = None
        self.cache_update_guard_time = None
        self.use_classification = None
        self.strict_packet_in_cookie = None
        self.multi_out = None
        self.idle_dst = None
        self.stack_root_name = None
        self.stack_roots_names = None
        self.stack_route_learning = None
        self.stack_root_flood_reflection = None
        self.has_acls = None

        self.acls = {}
        self.vlans = {}
        self.ports = {}
        self.routers = {}
        self.stack_ports = []
        self.hairpin_ports = []
        self.output_only_ports = []
        self.lldp_beacon_ports = []
        self.lacp_active_ports = []
        self.tables = {}
        self.meters = {}
        self.lldp_beacon = {}
        self.table_sizes = {}
        self.dyn_up_port_nos = set()
        self.has_externals = None
<<<<<<< HEAD
        self.tunnel_acls = []
=======
        self.stack_graph = None

        #tunnel_id: int
        #   ID of the tunnel, for now this will be the VLAN ID
        #acl: ACL object
        #   ACL rule to create the relevant tunnel conditions
        #updated: bool
        #   Whether the object has been updated, which will imply that it needs
        #   to be applied by building the ofmsgs
        #{tunnel_id: ACL}
        self.tunnel_acls = {}
        self.tunnel_updated_flags = {}
>>>>>>> a074fc10

        super(DP, self).__init__(_id, dp_id, conf)

    def __str__(self):
        return self.name

    def clone_dyn_state(self, prev_dp):
        """Clone dynamic state for this dp"""
        self.dyn_running = prev_dp.dyn_running
        self.dyn_up_port_nos = set(prev_dp.dyn_up_port_nos)
        self.dyn_last_coldstart_time = prev_dp.dyn_last_coldstart_time

    def cold_start(self, now):
        """Update to reflect a cold start"""
        self.dyn_last_coldstart_time = now
        self.dyn_running = True
        for vlan in self.vlans.values():
            vlan.reset_caches()

    def check_config(self):
        """Check configuration of this dp"""
        super(DP, self).check_config()
        test_config_condition(not isinstance(self.dp_id, int), (
            'dp_id must be %s not %s' % (int, type(self.dp_id))))
        test_config_condition(self.dp_id < 0 or self.dp_id > 2**64-1, (
            'DP ID %s not in valid range' % self.dp_id))
        test_config_condition(not netaddr.valid_mac(self.faucet_dp_mac), (
            'invalid MAC address %s' % self.faucet_dp_mac))
        test_config_condition(not (self.interfaces or self.interface_ranges), (
            'DP %s must have at least one interface' % self))
        test_config_condition(self.timeout < 15, 'timeout must be > 15')
        test_config_condition(self.timeout > 65535, 'timeout cannot be > than 65335')
        # To prevent L2 learning from timing out before L3 can refresh
        test_config_condition(not (self.arp_neighbor_timeout < (self.timeout / 2)), (
            'L2 timeout must be > ARP timeout * 2'))
        test_config_condition(
            self.arp_neighbor_timeout > 65535, 'arp_neighbor_timeout cannot be > 65535')
        test_config_condition(not (self.nd_neighbor_timeout < (self.timeout / 2)), (
            'L2 timeout must be > ND timeout * 2'))
        test_config_condition(
            self.nd_neighbor_timeout > 65535, 'nd_neighbor_timeout cannot be > 65535')
        test_config_condition(self.combinatorial_port_flood and self.group_table, (
            'combinatorial_port_flood and group_table mutually exclusive'))
        if self.cache_update_guard_time == 0:
            self.cache_update_guard_time = int(self.timeout / 2)
        if self.learn_jitter == 0:
            self.learn_jitter = int(max(math.sqrt(self.timeout) * 3, 1))
        if self.learn_ban_timeout == 0:
            self.learn_ban_timeout = self.learn_jitter
        if self.stack:
            self._check_conf_types(self.stack, self.stack_defaults_types)
        if self.lldp_beacon:
            self._lldp_defaults()
        if self.dot1x:
            self._check_conf_types(self.dot1x, self.dot1x_defaults_types)
        self._check_conf_types(self.table_sizes, self.default_table_sizes_types)

    def _lldp_defaults(self):
        self._check_conf_types(self.lldp_beacon, self.lldp_beacon_defaults_types)
        if 'send_interval' not in self.lldp_beacon:
            self.lldp_beacon['send_interval'] = self.DEFAULT_LLDP_SEND_INTERVAL
        test_config_condition(self.lldp_beacon['send_interval'] < 1, (
            'DP ID %s LLDP beacon send_interval not in valid range' % self.dp_id))
        if 'max_per_interval' not in self.lldp_beacon:
            self.lldp_beacon['max_per_interval'] = self.DEFAULT_LLDP_MAX_PER_INTERVAL
        self.lldp_beacon = self._set_unknown_conf(
            self.lldp_beacon, self.lldp_beacon_defaults_types)
        if self.lldp_beacon.get('system_name', None) is None:
            self.lldp_beacon['system_name'] = self.name

    def _generate_acl_tables(self):
        all_acls = {}
        if self.dot1x:
            # NOTE: All acl's are added to the acl list and then referred to later by ports
            acls = [PORT_ACL_8021X, MAB_ACL_8021X,
                    self.acls.get(self.dot1x.get('auth_acl'), None),
                    self.acls.get(self.dot1x.get('noauth_acl'), None)]

            acls.extend([acl for acl_name, acl in self.acls.items() if acl.dot1x_assigned])
            all_acls['port_acl'] = [acl for acl in acls if acl is not None]

        for vlan in self.vlans.values():
            if vlan.acls_in:
                all_acls.setdefault('vlan_acl', [])
                all_acls['vlan_acl'].extend(vlan.acls_in)
            if vlan.acls_out:
                all_acls.setdefault('egress_acl', [])
                all_acls['egress_acl'].extend(vlan.acls_out)
                self.egress_pipeline = True
        if self.dp_acls:
            test_config_condition(self.dot1x, (
                'DP ACLs and 802.1x cannot be configured together'))
            all_acls.setdefault('port_acl', [])
            all_acls['port_acl'].extend(self.dp_acls)
        else:
            for port in self.ports.values():
                if port.acls_in:
                    test_config_condition(port.dot1x, (
                        'port ACLs and 802.1x cannot be configured together'))
                    all_acls.setdefault('port_acl', [])
                    all_acls['port_acl'].extend(port.acls_in)
                if self.dot1x and port.number == self.dot1x['nfv_sw_port']:
                    test_config_condition(not port.output_only, (
                        'NFV Ports must have output_only set to True.'
                    ))
        if self.tunnel_acls:
            all_acls.setdefault('port_acl', [])
            all_acls['port_acl'].extend(self.tunnel_acls)
        table_config = {}
        for table_name, acls in all_acls.items():
            matches = {}
            set_fields = set()
            meter = False
            exact_match = False
            default = faucet_pipeline.DEFAULT_CONFIGS[table_name]
            for acl in acls:
                for field, has_mask in acl.matches.items():
                    if has_mask or field not in matches:
                        matches[field] = has_mask
                set_fields.update(acl.set_fields)
                meter = meter or acl.meter
                exact_match = acl.exact_match
            table_config[table_name] = ValveTableConfig(
                table_name,
                default.table_id,
                exact_match=exact_match,
                meter=meter,
                output=True,
                match_types=tuple(sorted(matches.items())),
                set_fields=tuple(sorted(set_fields)),
                next_tables=default.next_tables)
        # TODO: dynamically configure output attribute
        return table_config

    def _configure_tables(self):
        """Configure FAUCET pipeline with tables."""
        valve_cl = SUPPORTED_HARDWARE.get(self.hardware, None)
        test_config_condition(
            not valve_cl, 'hardware %s must be in %s' % (
                self.hardware, SUPPORTED_HARDWARE.keys()))
        if valve_cl is None:
            return

        tables = {}
        self.groups = ValveGroupTable()
        relative_table_id = 0
        included_tables = copy.deepcopy(faucet_pipeline.MINIMUM_FAUCET_PIPELINE_TABLES)
        acl_tables = self._generate_acl_tables()
        if acl_tables:
            included_tables.update(set(acl_tables.keys()))
            self.has_acls = True
        # Only configure IP routing tables if enabled.
        for vlan in self.vlans.values():
            for ipv in vlan.ipvs():
                included_tables.add('ipv%u_fib' % ipv)
                included_tables.add('vip')
        if valve_cl.STATIC_TABLE_IDS:
            included_tables.add('port_acl')
        if self.hairpin_ports:
            included_tables.add('eth_dst_hairpin')
        if self.use_classification:
            included_tables.add('classification')
        if self.egress_pipeline:
            included_tables.add('egress')
        if self.coprocessor_ports():
            included_tables.add('copro')
        canonical_configs = [
            config for config in faucet_pipeline.FAUCET_PIPELINE
            if config.name in included_tables]
        table_configs = {}
        for relative_table_id, canonical_table_config in enumerate(canonical_configs, start=0):
            name = canonical_table_config.name
            table_config = acl_tables.get(
                name, copy.deepcopy(canonical_table_config))
            if not self.egress_pipeline:
                table_config.metadata_write = 0
                table_config.metadata_match = 0
            if not valve_cl.STATIC_TABLE_IDS:
                table_config.table_id = relative_table_id
            table_configs[name] = table_config

        # Stacking with external ports, so need external forwarding request field.
        if self.has_externals:
            for table_name in ('vlan', 'eth_dst', 'flood'):
                table = table_configs[table_name]
                table.match_types += ((valve_of.EXTERNAL_FORWARDING_FIELD, False),)
                if table.set_fields is not None:
                    table.set_fields += (valve_of.EXTERNAL_FORWARDING_FIELD,)
                else:
                    table.set_fields = (valve_of.EXTERNAL_FORWARDING_FIELD,)

        if self.restricted_bcast_arpnd_ports():
            table_configs['flood'].match_types += (('eth_type', False),)

        if 'egress_acl' in included_tables:
            table_configs['eth_dst'].miss_goto = 'egress_acl'

        if 'copro' in included_tables:
            if 'vlan_acl' in included_tables:
                table_configs['copro'].miss_goto = 'vlan_acl'

        oxm_fields = set(valve_of.MATCH_FIELDS.keys())

        for table_name, table_config in table_configs.items():
            if table_config.set_fields:
                set_fields = set(table_config.set_fields)
                test_config_condition(
                    not set_fields.issubset(oxm_fields),
                    'set_fields not all OpenFlow OXM fields %s' % (set_fields - oxm_fields))
            if table_config.match_types:
                matches = set(match for match, _ in table_config.match_types)
                test_config_condition(
                    not matches.issubset(oxm_fields),
                    'matches not all OpenFlow OXM fields %s' % (matches - oxm_fields))

            scale_factor = 1.0
            # Need flows for internal/external.
            if self.has_externals:
                scale_factor *= 2

            # Table scales with number of VLANs only.
            if table_config.vlan_scale:
                scale_factor *= (len(self.vlans) * table_config.vlan_scale)

                if table_config.name == 'flood':
                    # We need flows for all ports when using combinatorial port flood.
                    if self.combinatorial_port_flood:
                        scale_factor *= len(self.ports)
                    # We need more flows for more broadcast rules.
                    if self.restricted_bcast_arpnd_ports():
                        scale_factor *= 2

            # Table scales with number of ports and VLANs.
            elif table_config.vlan_port_scale:
                scale_factor *= (len(self.vlans) * len(self.ports) * table_config.vlan_port_scale)
                scale_factor *= self.port_table_scale_factor

            # Always multiple of min_wildcard_table_size
            table_size_multiple = int(scale_factor / self.min_wildcard_table_size) + 1
            size = table_size_multiple * self.min_wildcard_table_size

            if not table_config.exact_match:
                size = max(size, self.min_wildcard_table_size)
                size = min(size, self.max_wildcard_table_size)

            # Hard override for size if present.
            size = self.table_sizes.get(table_name, size)

            table_config.size = size
            table_config.next_tables = [
                table_name for table_name in table_config.next_tables
                if table_name in table_configs]
            next_table_ids = [
                table_configs[table_name].table_id for table_name in table_config.next_tables]
            tables[table_name] = ValveTable(
                table_name, table_config, self.cookie,
                notify_flow_removed=self.use_idle_timeout,
                next_tables=next_table_ids
                )
        self.tables = tables

    def set_defaults(self):
        super(DP, self).set_defaults()
        self._set_default('dp_id', self._id)
        self._set_default('name', str(self._id))
        self._set_default('lowest_priority', self.priority_offset)
        self._set_default('low_priority', self.priority_offset + 9000)
        self._set_default('high_priority', self.low_priority + 1)
        self._set_default('highest_priority', self.high_priority + 98)
        self._set_default('description', self.name)

    def table_by_id(self, table_id):
        """Gets first table with table id"""
        tables = [table for table in self.tables.values() if table_id == table.table_id]
        if tables:
            return tables[0]
        return None

    def port_no_valid(self, port_no):
        """Return True if supplied port number valid on this datapath."""
        return not valve_of.ignore_port(port_no) and port_no in self.ports

    def base_prom_labels(self):
        """Return base Prometheus labels for this DP."""
        return dict(dp_id=hex(self.dp_id), dp_name=self.name)

    def port_labels(self, port_no):
        """Return port name and description labels for a port number."""
        port_name = str(port_no)
        port_description = None
        if port_no in self.ports:
            port = self.ports[port_no]
            port_name = port.name
            port_description = port.description
        elif port_no == valve_of.ofp.OFPP_CONTROLLER:
            port_name = 'CONTROLLER'
        elif port_no == valve_of.ofp.OFPP_LOCAL:
            port_name = 'LOCAL'
        if port_description is None:
            port_description = port_name
        return dict(self.base_prom_labels(), port=port_name, port_description=port_description)

    def classification_table(self):
        """Returns classification table"""
        if self.use_classification:
            return self.tables['classification']
        return self.tables['eth_src']

    def output_tables(self):
        """Return tables that cause a packet to be forwarded."""
        if self.hairpin_ports:
            return (self.tables['eth_dst_hairpin'], self.tables['eth_dst'])
        return (self.tables['eth_dst'],)

    def output_table(self):
        """Returns first output table"""
        return self.output_tables()[0]

    def match_tables(self, match_type):
        """Return list of tables with matches of a specific match type."""
        return [
            table for table in self.tables.values()
            if table.match_types is None or match_type in table.match_types]

    def in_port_tables(self):
        """Return list of tables that specify in_port as a match."""
        return self.match_tables('in_port')

    def non_vlan_ports(self):
        """Ports that don't have VLANs on them."""
        ports = set()
        for non_vlan in (self.output_only_ports, self.stack_ports, self.coprocessor_ports()):
            ports.update(set(non_vlan))
        return ports

    def coprocessor_ports(self):
        """Return list of coprocessor ports."""
        return tuple([port for port in self.ports.values() if port.coprocessor])

    def restricted_bcast_arpnd_ports(self):
        """Return ports that have restricted broadcast set."""
        return tuple([port for port in self.ports.values() if port.restricted_bcast_arpnd])

    def lacp_ports(self):
        """Return ports that have LACP."""
        return tuple([port for port in self.ports.values() if port.lacp])

    def lacp_up_ports(self):
        """Return ports that have LACP up."""
        return tuple([port for port in self.lacp_ports() if port.is_actor_up()])

    def lags(self):
        """Return dict of LAGs mapped to member ports."""
        lags = defaultdict(list)
        for port in self.lacp_ports():
            lags[port.lacp].append(port)
        return lags

    def lags_up(self):
        """Return dict of LAGs mapped to member ports that have LACP up."""
        lags = defaultdict(list)
        for port in self.lacp_up_ports():
            lags[port.lacp].append(port)
        return lags

    def all_lags_up(self):
        """Return True if all LAGs have at least one port up."""
        return set(self.lags()) == set(self.lags_up())

    def any_stack_port_up(self):
        """Return True if any stack port is up."""
        for port in self.stack_ports:
            if port.is_stack_up():
                return True
        return False

    def add_acl(self, acl_ident, acl):
        """Add an ACL to this DP."""
        self.acls[acl_ident] = acl

    def add_router(self, router_ident, router):
        """Add a router to this DP."""
        self.routers[router_ident] = router

    def add_port(self, port):
        """Add a port to this DP."""
        port_num = port.number
        self.ports[port_num] = port
        if port.output_only:
            self.output_only_ports.append(port)
        if port.stack:
            self.stack_ports.append(port)
        if port.lldp_beacon_enabled():
            self.lldp_beacon_ports.append(port)
        if port.hairpin or port.hairpin_unicast:
            self.hairpin_ports.append(port)
        if port.lacp and port.lacp_active:
            self.lacp_active_ports.append(port)

    def lldp_beacon_send_ports(self, now):
        """Return list of ports to send LLDP packets; stacked ports always send LLDP."""
        send_ports = []
        if self.lldp_beacon:
            priority_ports = {
                port for port in self.stack_ports
                if port.running() and port.lldp_beacon_enabled()}
            cutoff_beacon_time = now - self.lldp_beacon['send_interval']
            nonpriority_ports = {
                port for port in self.lldp_beacon_ports
                if port.running() and (
                    port.dyn_last_lldp_beacon_time is None or
                    port.dyn_last_lldp_beacon_time < cutoff_beacon_time)}
            nonpriority_ports -= priority_ports
            send_ports.extend(list(priority_ports))
            nonpriority_ports = list(nonpriority_ports)
            random.shuffle(nonpriority_ports)
            nonpriority_ports = nonpriority_ports[:self.lldp_beacon['max_per_interval']]
            send_ports.extend(nonpriority_ports)
        return send_ports

    @staticmethod
    def modify_stack_topology(graph, dp, port, add=True):
        """Add/remove an edge to the stack graph which originates from this dp and port."""

        def canonical_edge(dp, port):
            peer_dp = port.stack['dp']
            peer_port = port.stack['port']
            sort_edge_a = (
                dp.name, port.name, dp, port)
            sort_edge_z = (
                peer_dp.name, peer_port.name, peer_dp, peer_port)
            sorted_edge = sorted((sort_edge_a, sort_edge_z))
            edge_a, edge_b = sorted_edge[0][2:], sorted_edge[1][2:]
            return edge_a, edge_b

        def make_edge_name(edge_a, edge_z):
            edge_a_dp, edge_a_port = edge_a
            edge_z_dp, edge_z_port = edge_z
            return '%s:%s-%s:%s' % (
                edge_a_dp.name, edge_a_port.name,
                edge_z_dp.name, edge_z_port.name)

        def make_edge_attr(edge_a, edge_z):
            edge_a_dp, edge_a_port = edge_a
            edge_z_dp, edge_z_port = edge_z
            return {
                'dp_a': edge_a_dp, 'port_a': edge_a_port,
                'dp_z': edge_z_dp, 'port_z': edge_z_port}

        edge = canonical_edge(dp, port)
        edge_a, edge_z = edge
        edge_name = make_edge_name(edge_a, edge_z)
        edge_attr = make_edge_attr(edge_a, edge_z)
        edge_a_dp, _ = edge_a
        edge_z_dp, _ = edge_z
        if add:
            graph.add_edge(
                edge_a_dp.name, edge_z_dp.name,
                key=edge_name, port_map=edge_attr)
        elif (edge_a_dp.name, edge_z_dp.name, edge_name) in graph.edges:
            graph.remove_edge(edge_a_dp.name, edge_z_dp.name, edge_name)

        return edge_name

    @classmethod
    def add_stack_link(cls, graph, dp, port):
        """Add a stack link to the stack graph."""
        return cls.modify_stack_topology(graph, dp, port)

    @classmethod
    def remove_stack_link(cls, graph, dp, port):
        """Remove a stack link to the stack graph."""
        return cls.modify_stack_topology(graph, dp, port, False)

    def resolve_stack_topology(self, dps, meta_dp_state):
        """Resolve inter-DP config for stacking."""
        stack_dps = [dp for dp in dps if dp.stack is not None]
        stack_priority_dps = [dp for dp in stack_dps if 'priority' in dp.stack]
        stack_port_dps = [dp for dp in dps if dp.stack_ports]

        if not stack_priority_dps:
            test_config_condition(stack_dps, 'stacking enabled but no root DP')
            return

        if not self.stack_ports:
            return

        for dp in stack_priority_dps:
            test_config_condition(not isinstance(dp.stack['priority'], int), (
                'stack priority must be type %s not %s' % (
                    int, type(dp.stack['priority']))))
            test_config_condition(dp.stack['priority'] <= 0, (
                'stack priority must be > 0'))
        stack_priority_dps = sorted(stack_priority_dps, key=lambda x: x.stack['priority'])

        self.stack_roots_names = [dp.name for dp in stack_priority_dps]
        self.stack_root_name = self.stack_roots_names[0]
        if meta_dp_state:
            if meta_dp_state.stack_root_name in self.stack_roots_names:
                self.stack_root_name = meta_dp_state.stack_root_name

        self.stack_route_learning = False
        for dp in stack_port_dps:
            # Must set externals flag for entire stack.
            if dp.has_externals:
                self.has_externals = True
            for vlan in dp.vlans.values():
                if vlan.faucet_vips:
                    self.stack_route_learning = True

        edge_count = Counter()
        graph = networkx.MultiGraph()
        for dp in stack_port_dps:
            graph.add_node(dp.name)
            for port in dp.stack_ports:
                edge_name = self.add_stack_link(graph, dp, port)
                edge_count[edge_name] += 1
        for edge_name, count in edge_count.items():
            test_config_condition(count != 2, '%s defined only in one direction' % edge_name)
        if graph.size() and self.name in graph:
            if self.stack is None:
                self.stack = {}
            self.stack_graph = graph
            for dp in graph.nodes():
                path_to_root_len = len(self.shortest_path(self.stack_root_name, src_dp=dp))
                test_config_condition(
                    path_to_root_len == 0, '%s not connected to stack' % dp)

            if self.stack_longest_path_to_root_len() > 2:
                self.stack_root_flood_reflection = True

        if self.tunnel_acls:
            self.finalize_tunnel_acls(dps)

    def get_node_link_data(self):
        """Return network stacking graph as a node link representation"""
        return networkx.json_graph.node_link_data(self.stack_graph)

    def stack_longest_path_to_root_len(self):
        """Return length of the longest path to root in the stack."""
        if not self.stack_graph or not self.stack_root_name:
            return None
        len_paths_to_root = [
            len(self.shortest_path(self.stack_root_name, src_dp=dp))
            for dp in self.stack_graph.nodes()]
        if len_paths_to_root:
            return max(len_paths_to_root)
        return None

    def finalize_tunnel_acls(self, dps):
        """Resolve each tunnels sources"""
        # Resolve the source of the tunnels
        for tunnel_acl in self.tunnel_acls:
            for dp in dps:
                # Loop through each DP for each port acl
                for port in dp.ports.values():
                    if port.acls_in:
                        for acl in port.acls_in:
                            # Same ACL applied to port
                            if acl._id == tunnel_acl._id:
                                tunnel_acl.add_tunnel_source(dp.name, port.number)
            # If still no tunnel sources, then ACL is not used
            for source in tunnel_acl.tunnel_sources:
                if not source:
                    self.tunnel_acls.remove(tunnel_acl)

    def shortest_path(self, dest_dp, src_dp=None):
        """Return shortest path to a DP, as a list of DPs."""
        if src_dp is None:
            src_dp = self.name
        if self.stack_graph:
            try:
                return sorted(networkx.all_shortest_paths(self.stack_graph, src_dp, dest_dp))[0]
            except (networkx.exception.NetworkXNoPath, networkx.exception.NodeNotFound):
                pass
        return []

    def shortest_path_to_root(self, src_dp=None):
        """Return shortest path to root DP, as list of DPs."""
        return self.shortest_path(self.stack_root_name, src_dp=src_dp)

    def is_stack_root(self):
        """Return True if this DP is the root of the stack."""
        return self.stack_root_name == self.name

    def is_stack_root_candidate(self):
        """Return True if this DP could be a root of the stack."""
        return self.name in self.stack_roots_names

    def is_stack_edge(self):
        """Return True if this DP is a stack edge."""
        return (not self.is_stack_root() and
                self.stack_longest_path_to_root_len() == len(self.shortest_path_to_root()))

    @staticmethod
    def canonical_port_order(ports):
        return sorted(ports, key=lambda x: x.number)

    def peer_stack_up_ports(self, peer_dp):
        """Return list of stack ports that are up towards a peer."""
        return self.canonical_port_order([
            port for port in self.stack_ports if port.running() and (
                port.stack['dp'].name == peer_dp)])

    def shortest_path_port(self, dest_dp):
        """Return first port on our DP, that is the shortest path towards dest DP."""
        shortest_path = self.shortest_path(dest_dp)
        if len(shortest_path) > 1:
            peer_dp = shortest_path[1]
            peer_dp_ports = self.peer_stack_up_ports(peer_dp)
            if peer_dp_ports:
                return peer_dp_ports[0]
        return None

    def is_in_path(self, src_dp, dst_dp):
        """Return True if the current DP is in the path from src_dp to dst_dp
        Args:
            src_dp (str): DP name
            dst_dp (str): DP name
        Returns:
            bool: True if self is in the path from the src_dp to the dst_dp.
        """
        path = self.shortest_path(dst_dp, src_dp=src_dp)
        return self.name in path

    def peer_symmetric_up_ports(self, peer_dp):
        """Return list of stack ports that are up towards us from a peer"""
        # Sort adjacent ports by canonical port order
        return self.canonical_port_order([
            port.stack['port'] for port in self.stack_ports if port.running() and (
                port.stack['dp'].name == peer_dp)])

    def shortest_symmetric_path_port(self, adj_dp):
        """Return port on our DP that is the first port of the adjacent DP towards us"""
        shortest_path = self.shortest_path(self.name, src_dp=adj_dp)
        if len(shortest_path) == 2:
            adjacent_up_ports = self.peer_symmetric_up_ports(adj_dp)
            if adjacent_up_ports:
                return adjacent_up_ports[0].stack['port']
        return None

    def is_transit_stack_switch(self):
        """
        Return true if this is a stack switch
            in reset_refs self.stack might not be configured yet
        """
        if self.stack:
            return True
        for port in self.ports.values():
            if port.stack:
                return True
        return False

    def reset_refs(self, vlans=None):
        """Resets VLAN references."""
        if vlans is None:
            vlans = self.vlans
            router_vlans = [vlan._id for router in self.routers.values() for vlan in router.vlans]
        else:
            router_vlans = [vlan for router in self.routers.values() for vlan in router.vlans]
        self.vlans = {}
        for vlan in vlans.values():
            vlan.reset_ports(self.ports.values())
            if (vlan.get_ports() or vlan.reserved_internal_vlan or
                    vlan.dot1x_assigned or vlan._id in router_vlans or
                    self.is_transit_stack_switch()):
                self.vlans[vlan.vid] = vlan

    def resolve_port(self, port_name):
        """Resolve a port by number or name."""
        if isinstance(port_name, int):
            if port_name in self.ports:
                return self.ports[port_name]
        elif isinstance(port_name, str):
            resolved_ports = [port for port in self.ports.values() if port_name == port.name]
            if resolved_ports:
                return resolved_ports[0]
        return None

    def finalize_config(self, dps):
        """Perform consistency checks after initial config parsing."""

        dp_by_name = {}
        vlan_by_name = {}

        def first_unused_vlan_id(vid):
            """Returns the first unused VID from the starting vid"""
            used_vids = sorted([vlan.vid for vlan in self.vlans.values()])
            while vid in used_vids:
                vid += 1
            return vid

        def create_vlan(vid):
            """Creates a VLAN object with the VID"""
            test_config_condition(vid in self.vlans, (
                'Attempting to dynamically create a VLAN with ID that already exists'))
            vlan = VLAN(vid, self.dp_id, None)
            self.vlans[vlan.vid] = vlan
            return vlan

        def resolve_ports(port_names):
            """Resolve list of ports, by port by name or number."""
            resolved_ports = []
            for port_name in port_names:
                port = self.resolve_port(port_name)
                if port is not None:
                    resolved_ports.append(port)
            return resolved_ports

        def resolve_vlan(vlan_name):
            """Resolve VLAN by name or VID."""
            test_config_condition(not isinstance(vlan_name, (str, int)), (
                'VLAN must be type %s or %s not %s' % (str, int, type(vlan_name))))
            if vlan_name in vlan_by_name:
                return vlan_by_name[vlan_name]
            if vlan_name in self.vlans:
                return self.vlans[vlan_name]
            return None

        def resolve_vlans(vlan_names):
            """Resolve a list of VLAN names."""
            vlans = []
            for vlan_name in vlan_names:
                vlan = resolve_vlan(vlan_name)
                if vlan:
                    vlans.append(vlan)
            return vlans

        def resolve_stack_dps():
            """Resolve DP references in stacking config."""
            if self.stack_ports:
                port_stack_dp = {}
                for port in self.stack_ports:
                    stack_dp = port.stack['dp']
                    test_config_condition(stack_dp not in dp_by_name, (
                        'stack DP %s not defined' % stack_dp))
                    port_stack_dp[port] = dp_by_name[stack_dp]
                for port, dp in port_stack_dp.items():
                    port.stack['dp'] = dp
                    stack_port = dp.resolve_port(port.stack['port'])
                    test_config_condition(stack_port is None, (
                        'stack port %s not defined in DP %s' % (port.stack['port'], dp.name)))
                    port.stack['port'] = stack_port

        def resolve_mirror_destinations():
            """Resolve mirror port references and destinations."""
            mirror_from_port = defaultdict(list)
            for mirror_port in self.ports.values():
                if mirror_port.mirror is not None:
                    mirrored_ports = resolve_ports(mirror_port.mirror)
                    test_config_condition(len(mirrored_ports) != len(mirror_port.mirror), (
                        'port mirror not defined in DP %s' % self.name))
                    for mirrored_port in mirrored_ports:
                        mirror_from_port[mirrored_port].append(mirror_port)

            # TODO: confusingly, mirror at config time means what ports to mirror from.
            # But internally we use as a list of ports to mirror to.
            for mirrored_port, mirror_ports in mirror_from_port.items():
                mirrored_port.mirror = []
                for mirror_port in mirror_ports:
                    mirrored_port.mirror.append(mirror_port.number)
                    if not mirror_port.coprocessor:
                        mirror_port.output_only = True

        def resolve_acl(acl_in, dp=None, vid=None, port_num=None): #pylint: disable=invalid-name
            """
            Resolve an individual ACL
            Args:
                acl_in (str): ACL name to find reference in the acl list
                dp (DP): DP the ACL is being applied to
                vid (int): VID of the VLAN the ACL is being applied to
                port_num (int): The number of the port the ACl is being applied to
            Returns:
                matches, set_fields, meter (3-Tuple): ACL matches, set fields and meter values
            """
            test_config_condition(acl_in not in self.acls, (
                'missing ACL %s in DP: %s' % (acl_in, self.name)))
            acl = self.acls[acl_in]

            def resolve_port_cb(port_name):
                """Resolve port"""
                port = self.resolve_port(port_name)
                if port:
                    return port.number
                return port

            def resolve_tunnel_objects(dst_dp_name, dst_port_name, tunnel_id_name):
                """
                Resolves the names of the tunnel src and dst (DP & port) pairs into the correct \
                    objects
                Args:
                    dst_dp (str): DP of the tunnel's destination port
                    dst_port (int): Destination port of the tunnel
                    tunnel_id_name (int/str/None): Tunnel identification number or VLAN reference
                Returns:
                    dst_dp name, dst_port name and tunnel id
                """
                if not tunnel_id_name:
                    # Create a VLAN using the first unused VLAN ID
                    # Get highest non-reserved VLAN
                    non_res = [vlan.vid for vlan in self.vlans.values()
                               if not vlan.reserved_internal_vlan]
                    vlan_offset = sorted(non_res)[-1]
                    # Also need to account for the potential number of tunnels
                    ordered_acls = sorted(self.acls.values(), key=lambda x: x._id)
                    acl_tunnels = [acl.get_num_tunnels() for acl in ordered_acls]
                    index = ordered_acls.index(self.acls[acl_in])
                    tunnel_offset = sum(acl_tunnels[:index])
                    start_pos = vlan_offset + tunnel_offset + 1
                    tunnel_vid = first_unused_vlan_id(start_pos)
                    tunnel_vlan = create_vlan(tunnel_vid)
                    tunnel_vlan.reserved_internal_vlan = True
                else:
                    # Tunnel ID has been specified, so search for the VLAN
                    tunnel_vlan = resolve_vlan(tunnel_id_name)
                    if tunnel_vlan:
                        # VLAN exists, i.e: user specified the VLAN so check if it is reserved
                        test_config_condition(not tunnel_vlan.reserved_internal_vlan, (
                            'VLAN %s is required for use by tunnel %s but is not reserved' % (
                                tunnel_vlan.name, tunnel_id_name)))
                    else:
                        # VLAN does not exist, so the ID should be the VID the user wants
                        test_config_condition(isinstance(tunnel_id_name, str), (
                            'Tunnel VLAN (%s) does not exist' % tunnel_id_name))
                        # Create the tunnel VLAN object
                        tunnel_vlan = create_vlan(tunnel_id_name)
                        tunnel_vlan.reserved_internal_vlan = True
                tunnel_id = tunnel_vlan.vid
                test_config_condition(
                    [t_acl for t_acl in self.tunnel_acls if tunnel_id in t_acl.tunnel_info],
                    'Tunnel ID %s is already applied to DP %s' % (tunnel_id, self.name))
                test_config_condition(dst_dp_name not in dp_by_name, (
                    'Could not find referenced destination DP (%s) for tunnel ACL %s' % (
                        dst_dp_name, acl_in)))
                dst_dp = dp_by_name[dst_dp_name]
                dst_port = dst_dp.resolve_port(dst_port_name)
                test_config_condition(dst_port is None, (
                    'Could not find referenced destination port (%s) for tunnel ACL %s' % (
                        dst_port_name, acl_in)))
                dst_port = dst_port.number
                dst_dp = dst_dp.name
                if vid is not None:
                    # VLAN ACL
                    test_config_condition(True, 'Tunnels do not support VLAN-ACLs')
                elif dp is not None:
                    # DP ACL
                    test_config_condition(True, 'Tunnels do not support DP-ACLs')
                # Sources will be resolved later on
                self.tunnel_acls.append(self.acls[acl_in])
                return (dst_dp, dst_port, tunnel_id)

            acl.resolve_ports(resolve_port_cb, resolve_tunnel_objects)
            for meter_name in acl.get_meters():
                test_config_condition(meter_name not in self.meters, (
                    'meter %s is not configured' % meter_name))
            for port_no in acl.get_mirror_destinations():
                port = self.ports[port_no]
                port.output_only = True
            return acl.build(self.meters, vid, port_num)

        def verify_acl_exact_match(acls):
            """Verify ACLs have equal exact matches"""
            for acl in acls:
                test_config_condition(acl.exact_match != acls[0].exact_match, (
                    'ACLs when used together must have consistent exact_match'))

        def resolve_acls():
            """Resolve config references in ACLs."""
            # TODO: move this config validation to ACL object.
            for vlan in self.vlans.values():
                if vlan.acls_in:
                    acls = []
                    for acl in vlan.acls_in:
                        resolve_acl(acl, vid=vlan.vid)
                        acls.append(self.acls[acl])
                    vlan.acls_in = acls
                    verify_acl_exact_match(acls)
                if vlan.acls_out:
                    acls = []
                    for acl in vlan.acls_out:
                        resolve_acl(acl, vid=vlan.vid)
                        acls.append(self.acls[acl])
                    vlan.acls_out = acls
                    verify_acl_exact_match(acls)
            for port in self.ports.values():
                if port.acls_in:
                    acls = []
                    test_config_condition(self.dp_acls, (
                        'dataplane ACLs cannot be used with port ACLs.'))
                    for acl in port.acls_in:
                        resolve_acl(acl, port_num=port.number)
                        acls.append(self.acls[acl])
                    port.acls_in = acls
                    verify_acl_exact_match(acls)

                if port.dot1x_dyn_acl:
                    acl_names = [acl_name for acl_name, acl in self.acls.items()
                                 if acl.dot1x_assigned]

                    for acl_name in acl_names:
                        resolve_acl(acl_name, port_num=port.number)

                if port.dot1x_acl:
                    acl_names = [self.dot1x.get('auth_acl'),
                                 self.dot1x.get('noauth_acl')]

                    for acl_name in acl_names:
                        if self.acls.get(acl_name, None):
                            resolve_acl(acl_name, port_num=port.number)

            if self.dp_acls:
                acls = []
                for acl in self.acls:
                    resolve_acl(acl, dp=self)
                    acls.append(self.acls[acl])
                self.dp_acls = acls
            # Build unbuilt tunnel ACL rules (DP is not the source of the tunnel)
            for acl in self.acls:
                if self.acls[acl].is_tunnel_acl():
                    resolve_acl(acl, None)
            if self.tunnel_acls:
                for tunnel_acl in self.tunnel_acls:
                    tunnel_acl.verify_tunnel_rules()

        def resolve_routers():
            """Resolve VLAN references in routers."""
            dp_routers = {}
            for router_name, router in self.routers.items():
                if router.bgp_vlan():
                    router.set_bgp_vlan(resolve_vlan(router.bgp_vlan()))
                vlans = resolve_vlans(router.vlans)
                if vlans or router.bgp_vlan():
                    dp_router = copy.copy(router)
                    dp_router.vlans = vlans
                    dp_routers[router_name] = dp_router
            self.routers = dp_routers

            if self.global_vlan:
                vids = {vlan.vid for vlan in self.vlans.values()}
                test_config_condition(
                    self.global_vlan in vids,
                    'global_vlan VID %s conflicts with existing VLAN' % self.global_vlan)

            # Check for overlapping VIP subnets or VLANs.
            all_router_vlans = set()
            for router_name, router in self.routers.items():
                vips = set()
                if router.vlans and len(router.vlans) == 1:
                    lone_vlan = router.vlans[0]
                    test_config_condition(
                        lone_vlan in all_router_vlans,
                        'single VLAN %s in more than one router' % lone_vlan)
                for vlan in router.vlans:
                    vips.update({vip for vip in vlan.faucet_vips if not vip.ip.is_link_local})
                all_router_vlans.update(router.vlans)
                for vip in vips:
                    for other_vip in vips - set([vip]):
                        test_config_condition(
                            vip.ip in other_vip.network,
                            'VIPs %s and %s overlap in router %s' % (
                                vip, other_vip, router_name))
            bgp_routers = self.bgp_routers()
            if bgp_routers:
                for bgp_router in bgp_routers:
                    bgp_vlan = bgp_router.bgp_vlan()
                    vlan_dps = [dp for dp in dps if bgp_vlan.vid in dp.vlans]
                    test_config_condition(len(vlan_dps) != 1, (
                        'DPs %s sharing a BGP speaker VLAN is unsupported'))
                    test_config_condition(bgp_router.bgp_server_addresses() != (
                        bgp_routers[0].bgp_server_addresses()), (
                            'BGP server addresses must all be the same'))
                router_ids = {bgp_router.bgp_routerid() for bgp_router in bgp_routers}
                test_config_condition(
                    len(router_ids) != 1, 'BGP router IDs must all be the same: %s' % router_ids)
                bgp_ports = {bgp_router.bgp_port() for bgp_router in bgp_routers}
                test_config_condition(
                    len(bgp_ports) != 1, 'BGP ports must all be the same: %s' % bgp_ports)

        if self.stack_ports or self.stack:
            self._lldp_defaults()

        test_config_condition(
            not self.vlans and not self.stack_ports,
            'no VLANs referenced by interfaces in %s' % self.name)
        dp_by_name = {dp.name: dp for dp in dps}
        vlan_by_name = {vlan.name: vlan for vlan in self.vlans.values()}
        loop_protect_external_ports = {
            port for port in self.ports.values() if port.loop_protect_external}
        self.has_externals = bool(loop_protect_external_ports)

        resolve_stack_dps()
        resolve_mirror_destinations()
        resolve_acls()
        resolve_routers()

        for port in self.ports.values():
            port.finalize()
        for vlan in self.vlans.values():
            vlan.finalize()
        for acl in self.acls.values():
            acl.finalize()
        for router in self.routers.values():
            router.finalize()

    def finalize(self):
        """Need to configure OF tables as very last step."""
        self._configure_tables()
        super(DP, self).finalize()

    def get_native_vlan(self, port_num):
        """Return native VLAN for a port by number, or None."""
        try:
            return self.ports[port_num].native_vlan
        except KeyError:
            return None

    def bgp_routers(self):
        """Return list of routers with BGP enabled."""
        return tuple([
            router for router in self.routers.values() if router.bgp_as() and router.bgp_vlan()])

    def dot1x_ports(self):
        """Return list of ports with 802.1x enabled."""
        return tuple([port for port in self.ports.values() if port.dot1x])

    @staticmethod
    def _get_conf_changes(logger, conf_name, subconf, new_subconf, diff=False, ignore_keys=None):
        """Generic detection of config changes between DPs, with merge of unchanged instances."""
        if not ignore_keys:
            ignore_keys = []
        ignore_keys = frozenset(ignore_keys)
        curr_confs = frozenset(subconf.keys())
        new_confs = frozenset(new_subconf.keys())
        deleted_confs = curr_confs - new_confs
        added_confs = set()
        changed_confs = set()
        same_confs = set()
        description_only_confs = set()

        for conf_id, new_conf in new_subconf.items():
            old_conf = subconf.get(conf_id, None)
            if old_conf:
                if old_conf.ignore_subconf(
                        new_conf, ignore_keys=ignore_keys):
                    same_confs.add(conf_id)
                elif old_conf.ignore_subconf(
                        new_conf, ignore_keys=(ignore_keys.union(['description']))):
                    same_confs.add(conf_id)
                    description_only_confs.add(conf_id)
                    logger.info('%s %s description only changed' % (
                        conf_name, conf_id))
                else:
                    changed_confs.add(conf_id)
                    if diff:
                        logger.info('%s %s changed: %s' % (
                            conf_name, conf_id, old_conf.conf_diff(new_conf)))
                    else:
                        logger.info('%s %s changed' % (conf_name, conf_id))
            else:
                added_confs.add(conf_id)
                logger.info('%s %s added' % (conf_name, conf_id))

        for conf_id in same_confs:
            old_conf = subconf[conf_id]
            new_subconf[conf_id].merge_dyn(old_conf)

        changes = deleted_confs or added_confs or changed_confs
        if changes:
            if deleted_confs:
                logger.info('%ss deleted: %s' % (conf_name, deleted_confs))
            if added_confs:
                logger.info('%ss added: %s' % (conf_name, added_confs))
            if changed_confs:
                logger.info('%ss changed: %s' % (conf_name, changed_confs))
        else:
            logger.info('no %s changes' % conf_name)

<<<<<<< HEAD
        return (changes, deleted_confs, added_confs,
                changed_confs, same_confs, description_only_confs)
=======
        return (
            changes, deleted_confs, added_confs, changed_confs, same_confs, description_only_confs)
>>>>>>> a074fc10

    def _get_acl_config_changes(self, logger, new_dp):
        """Detect any config changes to ACLs.

        Args:
            logger (ValveLogger): logger instance.
            new_dp (DP): new dataplane configuration.
        Returns:
            changed_acls (set): changed/added ACLs.
        """
        _, _, added_acls, changed_acls, _, _ = self._get_conf_changes(
            logger, 'ACL', self.acls, new_dp.acls, diff=True)
        return added_acls.union(changed_acls)

    def _get_vlan_config_changes(self, logger, new_dp):
        """Detect any config changes to VLANs.

        Args:
            logger (ValveLogger): logger instance.
            new_dp (DP): new dataplane configuration.
        Returns:
            changes (tuple) of:
                deleted_vlans (set): deleted VLAN IDs.
                changed_vlans (set): changed/added VLAN IDs.
        """
        _, deleted_vlans, added_vlans, changed_vlans, _, _ = self._get_conf_changes(
            logger, 'VLAN', self.vlans, new_dp.vlans)
        return (deleted_vlans, added_vlans.union(changed_vlans))

    def _get_port_config_changes(self, logger, new_dp, changed_vlans, deleted_vlans, changed_acls):
        """Detect any config changes to ports.

        Args:
            logger (ValveLogger): logger instance.
            new_dp (DP): new dataplane configuration.
            changed_vlans (set): changed/added VLAN IDs.
            deleted_vlans (set): deleted VLAN IDs.
            changed_acls (set): changed/added ACL IDs.
        Returns:
            changes (tuple) of:
                all_ports_changed (bool): True if all ports changed.
                deleted_ports (set): deleted port numbers.
                changed_ports (set): changed port numbers.
                added_ports (set): added port numbers.
                changed_acl_ports (set): changed ACL only port numbers.
                changed_vlans (set): changed/added VLAN IDs.
        """
        _, deleted_ports, added_ports, changed_ports, same_ports, _ = self._get_conf_changes(
            logger, 'port', self.ports, new_dp.ports,
            diff=True, ignore_keys=frozenset(['acls_in']))

        changed_acl_ports = set()
        all_ports_changed = False

        if not same_ports:
            all_ports_changed = True
        # TODO: optimize case where only VLAN ACL changed.
        elif changed_vlans:
            all_ports = frozenset(new_dp.ports.keys())
            new_changed_vlans = {
                vlan for vlan in new_dp.vlans.values() if vlan.vid in changed_vlans}
            for vlan in new_changed_vlans:
                changed_port_nums = {port.number for port in vlan.get_ports()}
                changed_ports.update(changed_port_nums)
            all_ports_changed = changed_ports == all_ports

        # Detect changes to VLANs and ACLs based on port changes.
        if not all_ports_changed:
            def _add_changed_vlan_port(port):
                if port.native_vlan:
                    changed_vlans.add(port.native_vlan.vid)
                if port.tagged_vlans:
                    changed_vlans.update({vlan.vid for vlan in port.tagged_vlans})

            for port_no in changed_ports:
                old_port = self.ports[port_no]
                new_port = new_dp.ports[port_no]
                # native_vlan changed.
                if old_port.native_vlan != new_port.native_vlan:
                    for port in (old_port, new_port):
                        if port.native_vlan:
                            changed_vlans.add(port.native_vlan.vid)
                # tagged vlans changed.
                if old_port.tagged_vlans != new_port.tagged_vlans:
                    for port in (old_port, new_port):
                        if port.tagged_vlans:
                            changed_vlans.update({vlan.vid for vlan in port.tagged_vlans})

            # ports deleted or added.
            for port_no in deleted_ports:
                port = self.ports[port_no]
                _add_changed_vlan_port(port)
            for port_no in added_ports:
                port = new_dp.ports[port_no]
                _add_changed_vlan_port(port)
            for port_no in same_ports:
                old_port = self.ports[port_no]
                new_port = new_dp.ports[port_no]
                # mirror options changed.
                if old_port.mirror != new_port.mirror:
                    logger.info('port %s mirror options changed: %s' % (
                        port_no, new_port.mirror))
                    for mirrored_port in (old_port, new_port):
                        if mirrored_port.mirror:
                            _add_changed_vlan_port(mirrored_port)
                # ACL changes
                new_acl_ids = new_port.acls_in
                port_acls_changed = set()
                if new_acl_ids:
                    new_acl_ids = [acl._id for acl in new_acl_ids]
                    port_acls_changed = set(new_acl_ids).intersection(changed_acls)
                old_acl_ids = old_port.acls_in
                if old_acl_ids:
                    old_acl_ids = [acl._id for acl in old_acl_ids]
                if port_acls_changed:
                    changed_acl_ports.add(port_no)
                    logger.info('port %s ACL changed (ACL %s content changed)' % (
                        port_no, port_acls_changed))
                elif old_acl_ids != new_acl_ids:
                    changed_acl_ports.add(port_no)
                    logger.info('port %s ACL changed (ACL %s to %s)' % (
                        port_no, old_acl_ids, new_acl_ids))

            if changed_acl_ports:
                same_ports -= changed_acl_ports
                logger.info('ports where ACL only changed: %s' % changed_acl_ports)

        changed_vlans -= deleted_vlans
        # TODO: limit scope to only routers that have affected VLANs.
        changed_vlans_with_vips = []
        for vid in changed_vlans:
            vlan = new_dp.vlans[vid]
            if vlan.faucet_vips:
                changed_vlans_with_vips.append(vlan)
        if changed_vlans_with_vips:
            logger.info('forcing cold start because %s has routing' % changed_vlans_with_vips)
            all_ports_changed = True

        return (all_ports_changed, deleted_ports,
                changed_ports, added_ports, changed_acl_ports, changed_vlans)

    def _get_meter_config_changes(self, logger, new_dp):
        """Detect any config changes to meters.
        Args:
            logger (ValveLogger): logger instance.
            new_dp (DP): new dataplane configuration.
        Returns:
            changes (tuple) of:
                deleted_meters (set): deleted Meter IDs.
                changed_meters (set): changed/added Meter IDs.
        """
        all_meters_changed, deleted_meters, added_meters, changed_meters, _, _ = self._get_conf_changes(
            logger, 'METERS', self.meters, new_dp.meters)

        return (all_meters_changed, deleted_meters, added_meters, changed_meters)

    def _table_configs(self):
        return frozenset([table.table_config for table in self.tables.values()])

    def get_config_changes(self, logger, new_dp):
        """Detect any config changes.

        Args:
            logger (ValveLogger): logger instance
            new_dp (DP): new dataplane configuration.
        Returns:
            (tuple): changes tuple containing:

                deleted_ports (set): deleted port numbers.
                changed_ports (set): changed port numbers.
                added_ports (set): added port numbers.
                changed_acl_ports (set): changed ACL only port numbers.
                deleted_vlans (set): deleted VLAN IDs.
                changed_vlans (set): changed/added VLAN IDs.
                all_ports_changed (bool): True if all ports changed.
                deleted_meters (set): deleted meter numbers
                changed_meters (set): changed/added meter numbers
        """
        if new_dp._table_configs() != self._table_configs():
            logger.info('pipeline table config change - requires cold start')
        elif new_dp.stack_root_name != self.stack_root_name:
            logger.info('Stack root change - requires cold start')
        elif new_dp.routers != self.routers:
            logger.info('DP routers config changed - requires cold start')
        elif not self.ignore_subconf(new_dp, ignore_keys=['interfaces', 'interfaces_range', 'routers']):
            logger.info('DP config changed - requires cold start: %s' % self.conf_diff(new_dp))
        else:
            changed_acls = self._get_acl_config_changes(logger, new_dp)
            deleted_vlans, changed_vlans = self._get_vlan_config_changes(logger, new_dp)
            (all_meters_changed, deleted_meters,
             added_meters, changed_meters) = self._get_meter_config_changes(logger, new_dp)
            (all_ports_changed, deleted_ports, changed_ports, added_ports,
             changed_acl_ports, changed_vlans) = self._get_port_config_changes(
                 logger, new_dp, changed_vlans, deleted_vlans, changed_acls)
            return (deleted_ports, changed_ports, added_ports, changed_acl_ports,
                    deleted_vlans, changed_vlans, all_ports_changed,
                    all_meters_changed, deleted_meters,
                    added_meters, changed_meters)
        # default cold start
        return (set(), set(), set(), set(), set(), set(), True, True, set(), set(), set())

    def get_tables(self):
        """Return tables as dict for API call."""
        return {
            table_name: table.table_id for table_name, table in self.tables.items()}

    def get_config_dict(self):
        """Return DP config as a dict for API call."""
        return {
            'dps': {self.name: self.to_conf()},
            'vlans': {vlan.name: vlan.to_conf() for vlan in self.vlans.values()},
            'acls': {acl_id: acl.to_conf() for acl_id, acl in self.acls.items()}}<|MERGE_RESOLUTION|>--- conflicted
+++ resolved
@@ -329,22 +329,8 @@
         self.table_sizes = {}
         self.dyn_up_port_nos = set()
         self.has_externals = None
-<<<<<<< HEAD
         self.tunnel_acls = []
-=======
         self.stack_graph = None
-
-        #tunnel_id: int
-        #   ID of the tunnel, for now this will be the VLAN ID
-        #acl: ACL object
-        #   ACL rule to create the relevant tunnel conditions
-        #updated: bool
-        #   Whether the object has been updated, which will imply that it needs
-        #   to be applied by building the ofmsgs
-        #{tunnel_id: ACL}
-        self.tunnel_acls = {}
-        self.tunnel_updated_flags = {}
->>>>>>> a074fc10
 
         super(DP, self).__init__(_id, dp_id, conf)
 
@@ -1422,13 +1408,8 @@
         else:
             logger.info('no %s changes' % conf_name)
 
-<<<<<<< HEAD
-        return (changes, deleted_confs, added_confs,
-                changed_confs, same_confs, description_only_confs)
-=======
         return (
             changes, deleted_confs, added_confs, changed_confs, same_confs, description_only_confs)
->>>>>>> a074fc10
 
     def _get_acl_config_changes(self, logger, new_dp):
         """Detect any config changes to ACLs.
