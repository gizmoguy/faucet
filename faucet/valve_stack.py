"""Manage higher level stack functions"""


from collections import defaultdict

from faucet.valve_manager_base import ValveManagerBase


class ValveStackManager(ValveManagerBase):
    """Implement stack manager, this handles the more higher-order stack functions.
This includes port nominations and flood directionality."""

    def __init__(self, logger, dp, stack, tunnel_acls, acl_manager, output_table, **_kwargs):
        """
        Initialize variables and set up peer distances

        Args:
            stack (Stack): Stack object of the DP on the Valve being managed
        """
        # Logger for logging
        self.logger = logger
        # DP instance for stack healthyness
        self.dp = dp  # pylint: disable=invalid-name
        # Stack instance
        self.stack = stack

        # Used the manage the tunnel ACLs which requires stack knowledge
        self.tunnel_acls = tunnel_acls
        self.acl_manager = acl_manager
        self.output_table = output_table

        # Ports that are the shortest distance to the root
        self.towards_root_ports = None
        # Ports on an adjacent DP that is the chosen shortest path to the root
        self.chosen_towards_ports = None
        # Single port on the adjacent shortest path DP
        self.chosen_towards_port = None

        # All ports that are not the shortest distance to the root
        self.away_ports = None
        # Ports whose peer DPs have a shorter path to root
        self.inactive_away_ports = None
        # Redundant ports for each adjacent DP
        self.pruned_away_ports = None

        self.reset_peer_distances()

    @staticmethod
    def stacked_valves(valves):
        """Return set of valves that have stacking enabled"""
        return {valve for valve in valves if valve.dp.stack and valve.dp.stack.root_name}

    def reset_peer_distances(self):
        """Recalculates the towards and away ports for this node"""
        self.towards_root_ports = set()
        self.chosen_towards_ports = set()
        self.chosen_towards_port = None

        self.away_ports = set()
        self.inactive_away_ports = set()
        self.pruned_away_ports = set()

        all_peer_ports = set(self.stack.canonical_up_ports())
        if self.stack.is_root():
            self.away_ports = all_peer_ports
        else:
            port_peer_distances = {
                port: len(port.stack['dp'].stack.shortest_path_to_root())
                for port in all_peer_ports}
            shortest_peer_distance = None
            for port, port_peer_distance in port_peer_distances.items():
                if shortest_peer_distance is None:
                    shortest_peer_distance = port_peer_distance
                    continue
                shortest_peer_distance = min(shortest_peer_distance, port_peer_distance)
            self.towards_root_ports = {
                port for port, port_peer_distance in port_peer_distances.items()
                if port_peer_distance == shortest_peer_distance}

            self.away_ports = all_peer_ports - self.towards_root_ports

            if self.towards_root_ports:
                # Generate a shortest path to calculate the chosen connection to root
                shortest_path = self.stack.shortest_path_to_root()
                # Choose the port that is connected to peer DP
                if shortest_path and len(shortest_path) > 1:
                    first_peer_dp = shortest_path[1]
                else:
                    first_peer_port = self.stack.canonical_port_order(
                        self.towards_root_ports)[0]
                    first_peer_dp = first_peer_port.stack['dp'].name
                # The chosen towards ports are the ports through the chosen peer DP
                self.chosen_towards_ports = {
                    port for port in self.towards_root_ports
                    if port.stack['dp'].name == first_peer_dp}  # pytype: disable=attribute-error

            if self.chosen_towards_ports:
                self.chosen_towards_port = self.stack.canonical_up_ports(
                    self.chosen_towards_ports)[0]

            # Away ports are all the remaining (non-towards) ports
            self.away_ports = all_peer_ports - self.towards_root_ports

        if self.away_ports:
            # Get inactive away ports, ports whose peers have a better path to root
            self.inactive_away_ports = {
                port for port in self.away_ports
                if not self.stack.is_in_path(port.stack['dp'].name, self.stack.root_name)}

            # Get pruned away ports, redundant ports for each adjacent DP
            ports_by_dp = defaultdict(list)
            for port in self.away_ports:
                ports_by_dp[port.stack['dp']].append(port)
            for ports in ports_by_dp.values():
                remote_away_ports = self.stack.canonical_up_ports(
                    [port.stack['port'] for port in ports])
                self.pruned_away_ports.update([
                    port.stack['port'] for port in remote_away_ports
                    if port != remote_away_ports[0]])

        return self.chosen_towards_ports

    def update_stack_topo(self, event, dp, port):
        """
        Update the stack topo according to the event.

        Args:
            event (bool): True if the port is UP
            dp (DP): DP object
            port (Port): The port being brought UP/DOWN
        """
        self.stack.modify_link(dp, port, event)
        towards_ports = self.reset_peer_distances()
        if towards_ports:
            self.logger.info('shortest path to root is via %s' % towards_ports)
        else:
            self.logger.info('no path available to root')

    def default_port_towards(self, dp_name):
        """
        Default shortest path towards the provided destination, via direct shortest path

        Args:
            dp_name (str): Destination DP
        Returns:
           Port: port from current node that is shortest directly towards destination
        """
        return self.stack.shortest_path_port(dp_name)

    def relative_port_towards(self, dp_name):
        """
        Returns the shortest path towards provided destination, via either the root or away paths

        Args:
            dp_name (str): Destination DP
        Returns:
            Port: port from current node that is towards/away the destination DP depending on
                relative position of the current node
        """
        if not self.stack.shortest_path_to_root():
            # No known path from current node to root, use default
            return self.default_port_towards(dp_name)
        if self.stack.name == dp_name:
            # Current node is the destination node, use default
            return self.default_port_towards(dp_name)
        path_to_root = self.stack.shortest_path_to_root(dp_name)
        if path_to_root and self.stack.name in path_to_root:
            # Current node is a transit node between root & destination, direct path to destination
            away_dp = path_to_root[path_to_root.index(self.stack.name) - 1]
            for port in self.away_ports:
                if port.stack['dp'].name == away_dp and not self.is_pruned_port(port):
                    return port
            return None
        # Otherwise, head towards the root, path to destination via root
        return self.chosen_towards_port

    def edge_learn_port_towards(self, pkt_meta, edge_dp):
        """
        Returns the port towards the edge DP

        Args:
            pkt_meta (PacketMeta): Packet on the edge DP
            edge_dp (DP): Edge DP that received the packet
        Returns:
            Port: Port towards the edge DP via some stack chosen metric
        """
        if pkt_meta.vlan.edge_learn_stack_root:
            return self.relative_port_towards(edge_dp.name)
        return self.default_port_towards(edge_dp.name)

    def tunnel_outport(self, src_dp, dst_dp, dst_port):
        """
        Returns the output port for the current stack node for the tunnel path

        Args:
            src_dp (str): Source DP name of the tunnel
            dst_dp (str): Destination DP name of the tunnel
            dst_port (int): Destination port of the tunnel
        Returns:
            int: Output port number for the current node of the tunnel
        """
        if not self.stack.is_in_path(src_dp, dst_dp):
            # No known path from the source to destination DP, so no port to output
            return None
        out_port = self.default_port_towards(dst_dp)
        if self.stack.name == dst_dp:
            # Current stack node is the destination, so output to the tunnel destination port
            out_port = dst_port
        elif out_port:
            out_port = out_port.number
        return out_port

    def update_health(self, now, last_live_times, update_time):
        """
        Returns whether the current stack node is healthy, a healthy stack node
            is one that attempted connected recently, or was known to be running
            recently, has all LAGs UP and any stack port UP

        Args:
            now (float): Current time
            last_live_times (dict): Last live time value for each DP
            update_time (int): Stack root update interval time
        Returns:
            bool: True if current stack node is healthy
        """
        prev_health = self.stack.dyn_healthy_info
        new_health, reason = self.stack.update_health(
            now, last_live_times, update_time)
        if prev_health != self.stack.dyn_healthy_info:
            health = 'HEALTHY' if new_health else 'UNHEALTHY'
            self.logger.info('Stack node %s %s (%s)' % (self.stack.name, health, reason))
        return new_health

    @staticmethod
    def nominate_stack_root(root_valve, other_valves, now, last_live_times, update_time):
        """
        Nominate a new stack root

        Args:
            root_valve (Valve): Previous/current root Valve object
            other_valves (list): List of other valves (not including previous root)
            now (float): Current time
            last_live_times (dict): Last live time value for each DP
            update_time (int): Stack root update interval time
        Returns:
            str: Name of the new elected stack root
        """
        stack_valves = {valve for valve in other_valves if valve.dp.stack}
        if root_valve:
            stack_valves = {root_valve}.union(stack_valves)

        # Create lists of healthy and unhealthy root candidates
        healthy_valves = []
        unhealthy_valves = []
        for valve in stack_valves:
            if valve.dp.stack.is_root_candidate():
                healthy = valve.stack_manager.update_health(now, last_live_times, update_time)
                if healthy:
                    healthy_valves.append(valve)
                elif valve.dp.stack.dyn_healthy_info[0]:
                    unhealthy_valves.append(valve)

        if not healthy_valves and not unhealthy_valves:
            # No root candidates/stack valves, so no nomination
            return None

        # Choose a candidate valve to be the root
        if healthy_valves:
            # Healthy valves exist, so pick a healthy valve as root
            new_root_name = None
            if root_valve:
                new_root_name = root_valve.dp.name
            if root_valve not in healthy_valves:
                # Need to pick a new healthy root if current root not healthy
                stacks = [valve.dp.stack for valve in healthy_valves]
                _, new_root_name = stacks[0].nominate_stack_root(stacks)
        else:
            # No healthy stack roots, so forced to choose a bad root
            new_root_name = None
            if root_valve:
                # Current root is unhealthy along with all other roots, so keep root the same
                new_root_name = root_valve.dp.name
            if root_valve not in unhealthy_valves:
                # Pick the best unhealthy root
                stacks = [valve.dp.stack for valve in unhealthy_valves]
                _, new_root_name = stacks[0].nominate_stack_root(stacks)

        return new_root_name

    def consistent_roots(self, expected_root_name, valve, other_valves):
        """Returns true if all the stack nodes have the root configured correctly"""
        stacked_valves = {valve}.union(self.stacked_valves(other_valves))
        for stack_valve in stacked_valves:
            if stack_valve.dp.stack.root_name != expected_root_name:
                return False
        return True

    def stack_ports(self):
        """Yield the stack ports of this stack node"""
        for port in self.stack.ports:
            yield port

    @staticmethod
    def is_stack_port(port):
        """Return whether the port is a stack port"""
        return bool(port.stack)

    def is_away(self, port):
        """Return whether the port is an away port for the node"""
        return port in self.away_ports

    def is_towards_root(self, port):
        """Return whether the port is a port towards the root for the node"""
        return port in self.towards_root_ports

    def is_selected_towards_root_port(self, port):
        """Return true if the port is the chosen towards root port"""
        return port == self.chosen_towards_port

    def is_pruned_port(self, port):
        """Return true if the port is to be pruned"""
        if self.is_towards_root(port):
            return not self.is_selected_towards_root_port(port)
        if self.is_away(port):
            if self.pruned_away_ports:
                return port in self.pruned_away_ports
            return False
        return True

    def adjacent_stack_ports(self, peer_dp):
        """Return list of ports that connect to an adjacent DP"""
        return [port for port in self.stack.ports if port.stack['dp'] == peer_dp]

    def acl_update_tunnel(self, acl):
        """Return ofmsgs for all tunnels in an ACL with a tunnel rule"""
        ofmsgs = []
        source_vids = defaultdict(list)
        for _id, tunnel_dest in acl.tunnel_dests.items():
            dst_dp, dst_port = tunnel_dest['dst_dp'], tunnel_dest['dst_port']
            # Update the tunnel rules for each tunnel action specified
            updated_sources = []
            updated_reverse_sources = []
            for source_id, source in acl.tunnel_sources.items():
                # We loop through each tunnel source in a single ACL instance and update the info
                src_dp, src_port = source['dp'], source['port']
                in_port = self.tunnel_outport(
                    dst_dp, src_dp, src_port)
                out_port = self.tunnel_outport(
                    src_dp, dst_dp, dst_port)
                updated = False
                if out_port is None and dst_port is None and dst_dp == self.dp.name:
<<<<<<< HEAD
                    # Will need to update at most once, to ensure the correct rules
                    # get populated in the destination DP for a tunnel that outputs
                    # to just a DP
=======
                    # Will need to update at most once, to ensure the correct rules get
                    # populated in the destination DP for a tunnel that outputs to just a DP
>>>>>>> cf7117cd
                    updated = acl.update_source_tunnel_rules(
                        self.stack.name, source_id, _id, out_port, self.output_table)
                elif out_port:
                    updated = acl.update_source_tunnel_rules(
                        self.stack.name, source_id, _id, out_port, self.output_table)
                if updated:
                    if self.stack.name == src_dp:
                        # We need to re-build and apply the whole ACL
                        source_vids[source_id].append(_id)
                    else:
                        # We only need to re-build and apply the tunnel
                        updated_sources.append(source_id)
                reverse_updated = False
                if src_port is None and in_port is None and src_dp == self.dp.name:
                    reverse_updated = acl.update_reverse_tunnel_rules(
                        self.stack.name, source_id, _id, in_port, self.output_table)
                elif in_port:
                    reverse_updated = acl.update_reverse_tunnel_rules(
                        self.stack.name, source_id, _id, in_port, self.output_table)
                if reverse_updated:
                    if acl.requires_reverse_tunnel(_id):
                        # Update the reverse tunnel rules if the tunnel is configured to have them
                        updated_reverse_sources.append(source_id)
            # The tunnel in the ACL does not have a source on this stack instance, so
            #   we only need to re-build the special tunnel forwarding rule.
            for source_id in updated_sources:
                ofmsgs.extend(self.acl_manager.build_tunnel_rules_ofmsgs(
                    source_id, _id, acl))
            for source_id in updated_reverse_sources:
                ofmsgs.extend(self.acl_manager.build_reverse_tunnel_rules_ofmsgs(
                    source_id, _id, acl))
        # If a tunnel is updated, but the source is configured as the current DP
        #   then we will also need to re-build the rest of the ACL rules aswell.
        for source_id, vids in source_vids.items():
            for vid in vids:
                ofmsgs.extend(self.acl_manager.build_tunnel_acl_rule_ofmsgs(
                    source_id, vid, acl))
        return ofmsgs

    def add_tunnel_acls(self):
        """Returns ofmsgs installing the tunnel path rules"""
        ofmsgs = []
        if self.tunnel_acls:
            for acl in self.tunnel_acls:
                ofmsgs.extend(self.acl_update_tunnel(acl))
        return ofmsgs

    def add_port(self, port):
        """Need to add tunnel if port comes up with tunnel ACLs."""
        if not port.stack and port.tunnel_acls():
            return self.add_tunnel_acls()
        return []<|MERGE_RESOLUTION|>--- conflicted
+++ resolved
@@ -349,14 +349,9 @@
                     src_dp, dst_dp, dst_port)
                 updated = False
                 if out_port is None and dst_port is None and dst_dp == self.dp.name:
-<<<<<<< HEAD
                     # Will need to update at most once, to ensure the correct rules
                     # get populated in the destination DP for a tunnel that outputs
                     # to just a DP
-=======
-                    # Will need to update at most once, to ensure the correct rules get
-                    # populated in the destination DP for a tunnel that outputs to just a DP
->>>>>>> cf7117cd
                     updated = acl.update_source_tunnel_rules(
                         self.stack.name, source_id, _id, out_port, self.output_table)
                 elif out_port:
