"""Base configuration implementation."""

# Copyright (C) 2015 Brad Cowie, Christopher Lorier and Joe Stringer.
# Copyright (C) 2015 Research and Education Advanced Network New Zealand Ltd.
# Copyright (C) 2015--2019 The Contributors
#
# Licensed under the Apache License, Version 2.0 (the "License");
# you may not use this file except in compliance with the License.
# You may obtain a copy of the License at
#
#    http://www.apache.org/licenses/LICENSE-2.0
#
# Unless required by applicable law or agreed to in writing, software
# distributed under the License is distributed on an "AS IS" BASIS,
# WITHOUT WARRANTIES OR CONDITIONS OF ANY KIND, either express or implied.
# See the License for the specific language governing permissions and
# limitations under the License.

import difflib
import ipaddress
import json
from collections import OrderedDict


class InvalidConfigError(Exception):
    """This error is thrown when the config file is not valid."""


def test_config_condition(cond, msg):
    """
    Evaluate condition and raise InvalidConfigError if condition True.

    Args:
        cond (bool): Condition on which to raise an error if it is true
        msg (str): Message for the error if the condition is true
    """
    if cond:
        raise InvalidConfigError(msg)


class Conf:
    """Base class for FAUCET configuration."""

    mutable_attrs = frozenset() # type: frozenset
    defaults = {}  # type: dict
    defaults_types = {}  # type: dict
    dyn_finalized = False
    dyn_hash = None

    def __init__(self, _id, dp_id, conf=None):
        self._id = _id
        self.dp_id = dp_id
        if conf is None:
            conf = {}
        if self.defaults is not None and self.defaults_types is not None:
            diff = set(self.defaults.keys()).symmetric_difference(set(self.defaults_types.keys()))
            assert not diff, diff
        if isinstance(conf, dict):
            self.update(conf)
            self.set_defaults()
        self.check_config()
        self.orig_conf = {k: self.__dict__[k] for k in self.defaults}
        for k, conf_v in self.orig_conf.items():
            if isinstance(conf_v, Conf):
                self.orig_conf[k] = conf_v.orig_conf

    def __setattr__(self, name, value):
        if not self.dyn_finalized or name.startswith('dyn') or name in self.mutable_attrs:
            super().__setattr__(name, value)
        else:
            raise ValueError('cannot update %s on finalized Conf object' % name)

    def _set_default(self, key, value, conf=None):
        if conf is None:
            conf = self.__dict__
        assert key in conf, key
        if conf[key] is None:
            conf[key] = value

    def _set_conf_defaults(self, defaults, conf):
        for key, value in defaults.items():
            self._set_default(key, value, conf=conf)

    def set_defaults(self, defaults=None, conf=None):
        """Set default values and run any basic sanity checks."""
        self._set_conf_defaults(self.defaults, self.__dict__)

    def _check_unknown_conf(self, conf):
        """Check that supplied conf dict doesn't specify keys not defined."""
        sub_conf_names = set(conf.keys())
        unknown_conf_names = sub_conf_names - set(self.defaults.keys())
        test_config_condition(unknown_conf_names, '%s fields unknown in %s' % (
            unknown_conf_names, self._id))

    def _check_conf_types(self, conf, conf_types):
        """Check that conf value is of the correct type."""
        test_config_condition(not isinstance(conf, dict), (
            'Conf object %s contents %s must be type %s not %s' % (
                self._id, conf, dict, type(conf))))
        for conf_key, conf_value in conf.items():
            test_config_condition(
                conf_key not in conf_types, '%s field unknown in %s (known types %s)' % (
                    conf_key, self._id, conf_types))
            if conf_value is not None:
                conf_type = conf_types[conf_key]
                test_config_condition(
                    not isinstance(conf_value, conf_type), '%s value %s must be %s not %s' % (
                        conf_key, conf_value,
                        conf_type, type(conf_value))) # pytype: disable=invalid-typevar

    @staticmethod
    def _set_unknown_conf(conf, conf_types):
        for conf_key, conf_type in conf_types.items():
            if conf_key not in conf:
                if conf_type == list:
                    conf[conf_key] = []
                else:
                    conf[conf_key] = None
        return conf

    def update(self, conf):
        """Parse supplied YAML config and sanity check."""
        self.__dict__.update(conf)
        self._check_unknown_conf(conf)
        self._check_conf_types(conf, self.defaults_types)

    @staticmethod
    def check_config():
        """Check config at instantiation time for errors, typically via assert."""
        return

    def _conf_keys(self, conf, subconf=True, ignore_keys=None):
        """Return a list of key/values of attributes with dyn/Conf attributes/filtered."""
        conf_keys = []
<<<<<<< HEAD
        for key, value in sorted(
                ((key, value) for key, value in conf.orig_conf.items()
                    if key in self.defaults)):
=======
        for key, value in sorted(((key, value) for key, value in conf.orig_conf.items()
                                  if key in self.defaults)):
>>>>>>> cf7117cd
            if ignore_keys and key in ignore_keys:
                continue
            if not subconf and value:
                if isinstance(value, Conf):
                    continue
                if isinstance(value, (tuple, list, set)) and isinstance(value[0], Conf):
                    continue
            conf_keys.append((key, self._str_conf(value)))
        return conf_keys

    @staticmethod
    def _conf_dyn_keys(conf):
        return [(key, value) for key, value in conf.__dict__.items() if key.startswith('dyn')]

    def merge_dyn(self, other_conf):
        """Merge dynamic state from other conf object."""
        self.__dict__.update(self._conf_dyn_keys(other_conf))

    def _str_conf(self, conf_v):
        if isinstance(conf_v, (bool, str, int)):
            return conf_v
        if isinstance(conf_v, (
                ipaddress.IPv4Address, ipaddress.IPv4Interface, ipaddress.IPv4Network,
                ipaddress.IPv6Address, ipaddress.IPv6Interface, ipaddress.IPv6Network)):
            return str(conf_v)
        if isinstance(conf_v, (dict, OrderedDict)):
            return {str(i): self._str_conf(j) for i, j in conf_v.items() if j is not None}
        if isinstance(conf_v, (list, tuple, frozenset)):
            return tuple([self._str_conf(i) for i in conf_v if i is not None])
        if isinstance(conf_v, Conf):
            for i in ('name', '_id'):
                if hasattr(conf_v, i):
                    return getattr(conf_v, i)
        return None

    def to_conf(self):
        """Return configuration as a dict."""
        conf = {
            k: self.orig_conf[str(k)] for k in self.defaults if k != 'name'}
        return json.dumps(self._str_conf(conf), sort_keys=True, indent=4, separators=(',', ': '))

    def conf_diff(self, other):
        """Return text diff between two Confs."""
        differ = difflib.Differ()
        return '\n'.join(differ.compare(
            self.to_conf().splitlines(), other.to_conf().splitlines()))

    def conf_hash(self, subconf=True, ignore_keys=None):
        """Return hash of keys configurably filtering attributes."""
        return hash(frozenset(list(map(
            str, self._conf_keys(self, subconf=subconf, ignore_keys=ignore_keys)))))

    def __hash__(self):
        if self.dyn_hash is not None:
            return self.dyn_hash
        dyn_hash = self.conf_hash(subconf=True)
        if self.dyn_finalized:
            self.dyn_hash = dyn_hash
        return dyn_hash

    def _finalize_val(self, val):
        if isinstance(val, list):
            return tuple(
                [self._finalize_val(v) for v in val])
        if isinstance(val, set):
            return frozenset(
                [self._finalize_val(v) for v in val])
        if isinstance(val, dict):
            return OrderedDict([
                (k, self._finalize_val(v)) for k, v in sorted(val.items(), key=str)])
        return val

    def finalize(self):
        """Configuration parsing marked complete."""
        self.__dict__.update(
            {k: self._finalize_val(v) for k, v in self.__dict__.items()
             if not k.startswith('dyn')})
        self.dyn_finalized = True

    def ignore_subconf(self, other, ignore_keys=None):
        """Return True if this config same as other, ignoring sub config."""
        return (self.conf_hash(
            subconf=False, ignore_keys=ignore_keys) == other.conf_hash(
                subconf=False, ignore_keys=ignore_keys))

    def __eq__(self, other):
        return self.__hash__() == other.__hash__()

    def __ne__(self, other):
        return not self.__eq__(other)

    @staticmethod
    def _check_ip_str(ip_str, ip_method=ipaddress.ip_address):
        try:
            # bool type is deprecated by the library ipaddress
            if not isinstance(ip_str, bool):
                return ip_method(ip_str)
            raise InvalidConfigError('Invalid IP address %s: IP address of type bool' % (ip_str))
        except (ValueError, AttributeError, TypeError) as err:
            raise InvalidConfigError('Invalid IP address %s: %s' % (ip_str, err))

    @staticmethod
    def _ipvs(ipas):
        return frozenset([ipa.version for ipa in ipas])

    @staticmethod
    def _by_ipv(ipas, ipv):
        return frozenset([ipa for ipa in ipas if ipa.version == ipv])<|MERGE_RESOLUTION|>--- conflicted
+++ resolved
@@ -132,14 +132,9 @@
     def _conf_keys(self, conf, subconf=True, ignore_keys=None):
         """Return a list of key/values of attributes with dyn/Conf attributes/filtered."""
         conf_keys = []
-<<<<<<< HEAD
         for key, value in sorted(
                 ((key, value) for key, value in conf.orig_conf.items()
                     if key in self.defaults)):
-=======
-        for key, value in sorted(((key, value) for key, value in conf.orig_conf.items()
-                                  if key in self.defaults)):
->>>>>>> cf7117cd
             if ignore_keys and key in ignore_keys:
                 continue
             if not subconf and value:
