--- conflicted
+++ resolved
@@ -41,11 +41,7 @@
         chewie = Chewie(  # pylint: disable=too-many-function-args
             dot1x_intf, self.logger,
             self.auth_handler, self.failure_handler, self.logoff_handler,
-<<<<<<< HEAD
             radius_ip, radius_port, radius_secret, chewie_id)
-=======
-            radius_server_ip='127.0.0.1', radius_server_port=1812, radius_server_secret="SECRET")
->>>>>>> 02dd1ed4
         hub.spawn(chewie.run)
         return chewie
 
