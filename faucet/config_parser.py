--- conflicted
+++ resolved
@@ -48,32 +48,17 @@
     config_hashes = None
     dps = None
 
-<<<<<<< HEAD
-    if conf is not None and type(conf) is dict:
+    try:
+        assert conf is not None, 'Config file is empty'
+        assert type(conf) is dict, 'Config file does not have valid syntax'
         version = conf.pop('version', 2)
-        if version != 2:
-            raise InvalidConfigError('Only config version 2 is supported')
-
+        assert version == 2, 'Only config version 2 is supported'
         config_hashes, dps = _config_parser_v2(config_file, logname)
-    else:
-        raise InvalidConfigError('Config file does not contain required ')
-
-    if dps is None:
-        raise InvalidConfigError('dps are not defined')
-=======
-    try:
-        if conf is not None:
-            version = conf.pop('version', 2)
-            if version != 2:
-                logger.fatal('Only config version 2 is supported')
+        assert dps is not None, 'dps are not defined'
     
-            config_hashes, dps = _config_parser_v2(config_file, logname)
-
-    except (AttributeError, TypeError) as err:
-        logger.exception('Error in config file: %s', err)
-        return None, None
-
->>>>>>> ab5fd441
+    except AssertionError as err:
+        raise InvalidConfigError(err)
+
     return config_hashes, dps
 
 def _dp_parser_v2(logger, acls_conf, dps_conf, meters_conf,
@@ -90,21 +75,20 @@
         try:
             vid = int(str(vlan_ident), 0)
         except ValueError:
-            raise InvalidConfigError('VLAN VID value (%s) is invalid' % vlan_ident)
-        
-        if vid >= MAX_VID or vid <= MIN_VID:
-            raise InvalidConfigError('VLAN %s VID value %d is not in valid range' % (
-            vlan_ident, vid))
+            assert False, 'VLAN VID value (%s) is invalid' % vlan_ident
+
+        assert vid >= MIN_VID and vid <= MAX_VID, 'VLAN %s VID value %d is not in valid range' % (
+            vlan_ident, vid)
 
         return vlans.setdefault(vlan_ident, VLAN(vid, dp_id))
 
-    def _dp_add_vlan(dp, vlan):
+    def  _dp_add_vlan(dp, vlan):
         if vlan not in dp.vlans:
             dp.add_vlan(vlan)
             vid_dp[vlan.vid].add(dp.name)
 
-            if len(vid_dp[vlan.vid]) > 1 and vlan.bgp_routerid:
-                raise InvalidConfigError(
+            if len(vid_dp[vlan.vid]) > 1:
+                assert not vlan.bgp_routerid, (
                     'DPs %s sharing a BGP speaker VLAN is unsupported' % (
                         str.join(', ', vid_dp[vlan.vid])))
 
@@ -135,40 +119,31 @@
             if vlan.get_ports():
                 _dp_add_vlan(dp, vlan)
 
-    try:
-        for identifier, dp_conf in list(dps_conf.items()):
-            dp = DP(identifier, dp_conf)
-            dp.sanity_check()
-            dp_id = dp.dp_id
-
-            vlans = {}
-            for vlan_ident, vlan_conf in list(vlans_conf.items()):
-                vlans[vlan_ident] = VLAN(vlan_ident, dp_id, vlan_conf)
-            acls = []
-            for acl_ident, acl_conf in list(acls_conf.items()):
-                acls.append((acl_ident, ACL(acl_ident, acl_conf)))
-            for router_ident, router_conf in list(routers_conf.items()):
-                router = Router(router_ident, router_conf)
-                dp.add_router(router_ident, router)
-            for meter_ident, meter_conf in list(meters_conf.items()):
-                dp.meters[meter_ident] = Meter(meter_ident, meter_conf)
-            _dp_add_ports(dp, dp_conf, dp_id, vlans)
-            for acl_ident, acl in acls:
-                dp.add_acl(acl_ident, acl)
-            dps.append(dp)
-
-        for dp in dps:
-            dp.finalize_config(dps)
-        for dp in dps:
-            dp.resolve_stack_topology(dps)
-
-    except (AssertionError, AttributeError, ValueError) as err:
-<<<<<<< HEAD
-        raise InvalidConfigError(err)
-=======
-        logger.exception('Error in config file: %s', err)
-        return None
->>>>>>> ab5fd441
+    for identifier, dp_conf in list(dps_conf.items()):
+        dp = DP(identifier, dp_conf)
+        dp.sanity_check()
+        dp_id = dp.dp_id
+
+        vlans = {}
+        for vlan_ident, vlan_conf in list(vlans_conf.items()):
+            vlans[vlan_ident] = VLAN(vlan_ident, dp_id, vlan_conf)
+        acls = []
+        for acl_ident, acl_conf in list(acls_conf.items()):
+            acls.append((acl_ident, ACL(acl_ident, acl_conf)))
+        for router_ident, router_conf in list(routers_conf.items()):
+            router = Router(router_ident, router_conf)
+            dp.add_router(router_ident, router)
+        for meter_ident, meter_conf in list(meters_conf.items()):
+            dp.meters[meter_ident] = Meter(meter_ident, meter_conf)
+        _dp_add_ports(dp, dp_conf, dp_id, vlans)
+        for acl_ident, acl in acls:
+            dp.add_acl(acl_ident, acl)
+        dps.append(dp)
+
+    for dp in dps:
+        dp.finalize_config(dps)
+    for dp in dps:
+        dp.resolve_stack_topology(dps)
 
     return dps
 
@@ -184,9 +159,9 @@
 
     if not config_parser_util.dp_include(
             config_hashes, config_path, logname, top_confs):
-        raise InvalidConfigError('error found while loading config file: %s' % config_path) 
+        assert False, 'Error found while loading config file: %s' % config_path 
     elif not top_confs['dps']:
-        raise InvalidConfigError('DPs not configured in file: %s' % config_path)
+        assert False, 'DPs not configured in file: %s' % config_path
     else:
         dps = _dp_parser_v2(
             logger,
