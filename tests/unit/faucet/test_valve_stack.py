#!/usr/bin/env python

"""Unit tests run as PYTHONPATH=../../.. python3 ./test_valve_stack.py."""

# Copyright (C) 2015 Research and Innovation Advanced Network New Zealand Ltd.
# Copyright (C) 2015--2019 The Contributors
#
# Licensed under the Apache License, Version 2.0 (the "License");
# you may not use this file except in compliance with the License.
# You may obtain a copy of the License at
#
#    http://www.apache.org/licenses/LICENSE-2.0
#
# Unless required by applicable law or agreed to in writing, software
# distributed under the License is distributed on an "AS IS" BASIS,
# WITHOUT WARRANTIES OR CONDITIONS OF ANY KIND, either express or implied.
# See the License for the specific language governing permissions and
# limitations under the License.

from functools import partial
import unittest
import ipaddress
import yaml

from ryu.lib import mac
from ryu.ofproto import ofproto_v1_3 as ofp

from faucet import valve_of
from faucet.port import (
    STACK_STATE_INIT, STACK_STATE_UP,
    LACP_PORT_SELECTED, LACP_PORT_UNSELECTED)

from clib.fakeoftable import CONTROLLER_PORT

from clib.valve_test_lib import (
    BASE_DP1_CONFIG, CONFIG, STACK_CONFIG, STACK_LOOP_CONFIG, ValveTestBases)


class ValveEdgeVLANTestCase(ValveTestBases.ValveTestNetwork):

    CONFIG1 = """
dps:
    s1:
        dp_id: 1
        hardware: 'GenericTFM'
        stack:
            priority: 1
        interfaces:
            1:
                stack:
                    dp: s2
                    port: 1
    s2:
        dp_id: 2
        hardware: 'GenericTFM'
        interfaces:
            1:
                stack:
                    dp: s1
                    port: 1
            2:
                stack:
                    dp: s3
                    port: 1
    s3:
        dp_id: 3
        hardware: 'GenericTFM'
        interfaces:
            1:
                stack:
                    dp: s2
                    port: 2
    """
    CONFIG2 = """
dps:
    s1:
        dp_id: 1
        hardware: 'GenericTFM'
        stack:
            priority: 1
        interfaces:
            1:
                stack:
                    dp: s2
                    port: 1
    s2:
        dp_id: 2
        hardware: 'GenericTFM'
        interfaces:
            1:
                stack:
                    dp: s1
                    port: 1
            2:
                stack:
                    dp: s3
                    port: 1
    s3:
        dp_id: 3
        hardware: 'GenericTFM'
        interfaces:
            1:
                stack:
                    dp: s2
                    port: 2
            2:
                native_vlan: 100
            3:
                native_vlan: 100
    """

    def setUp(self):
        self.setup_valves(self.CONFIG1)
        self.activate_stack()

    def activate_stack(self):
        self.activate_all_ports()
        for valve in self.valves_manager.valves.values():
            for port in valve.dp.ports.values():
                if port.stack:
                    self.set_stack_port_up(port.number, valve)

    def test_edge_vlan(self):
        self.update_config(self.CONFIG2, reload_type=None)
        self.activate_stack()
        s1 = self.valves_manager.valves[1].dp
        self.assertTrue(s1.stack.is_root())
        self.assertFalse(s1.stack.is_edge())
        s2 = self.valves_manager.valves[2].dp
        self.assertFalse(s2.stack.is_root())
        self.assertFalse(s2.stack.is_edge())
        s3 = self.valves_manager.valves[3].dp
        self.assertFalse(s3.stack.is_root())
        self.assertTrue(s3.stack.is_edge())
        match = {'in_port': 2, 'vlan_vid': 0, 'eth_src': self.P2_V100_MAC}
        self.network.tables[3].is_output(match, port=3)
        match = {'in_port': 3, 'vlan_vid': 0, 'eth_src': self.P2_V100_MAC}
        self.network.tables[3].is_output(match, port=2)


class ValveStackMCLAGTestCase(ValveTestBases.ValveTestNetwork):
    """Test stacked MCLAG"""

    CONFIG = """
dps:
    s1:
%s
        stack:
            priority: 1
        interfaces:
            1:
                description: p1
                stack:
                    dp: s2
                    port: 1
            2:
                description: p2
                native_vlan: 100
            3:
                description: p3
                native_vlan: 100
                lacp: 1
            4:
                description: p4
                native_vlan: 100
                lacp: 1
    s2:
        hardware: 'GenericTFM'
        dp_id: 0x2
        interfaces:
            1:
                description: p1
                stack:
                    dp: s1
                    port: 1
            2:
                description: p2
                native_vlan: 100
            3:
                description: p3
                native_vlan: 100
                lacp: 1
            4:
                description: p4
                native_vlan: 100
                lacp: 1
""" % BASE_DP1_CONFIG

    def setUp(self):
        """Setup basic loop config"""
        self.setup_valves(self.CONFIG)

    def test_dpid_nominations(self):
        """Test dpids are nominated correctly"""
        self.activate_all_ports()
        lacp_ports = {}
        for valve in self.valves_manager.valves.values():
            for port in valve.dp.ports.values():
                if port.lacp:
                    lacp_ports.setdefault(valve.dp.dp_id, [])
                    lacp_ports[valve.dp.dp_id].append(port)
                    port.actor_up()
        valve = self.valves_manager.valves[0x1]
        other_valves = self.get_other_valves(valve)
        # Equal number of LAG ports, choose root DP
        nominated_dpid = valve.switch_manager.get_lacp_dpid_nomination(1, valve, other_valves)[0]
        self.assertEqual(
            nominated_dpid, 0x1,
            'Expected nominated DPID %s but found %s' % (0x1, nominated_dpid))
        # Choose DP with most UP LAG ports
        lacp_ports[0x1][0].actor_nosync()
        nominated_dpid = valve.switch_manager.get_lacp_dpid_nomination(1, valve, other_valves)[0]
        self.assertEqual(
            nominated_dpid, 0x2,
            'Expected nominated DPID %s but found %s' % (0x2, nominated_dpid))

    def test_no_dpid_nominations(self):
        """Test dpid nomination doesn't nominate when no LACP ports are up"""
        self.activate_all_ports()
        valve = self.valves_manager.valves[0x1]
        other_valves = self.get_other_valves(valve)
        # No actors UP so should return None
        nominated_dpid = valve.switch_manager.get_lacp_dpid_nomination(1, valve, other_valves)[0]
        self.assertEqual(
            nominated_dpid, None,
            'Did not expect to nominate DPID %s' % nominated_dpid)
        # No other valves so should return None
        for valve in self.valves_manager.valves.values():
            for port in valve.dp.ports.values():
                if port.lacp:
                    port.actor_up()
        nominated_dpid = valve.switch_manager.get_lacp_dpid_nomination(1, valve, None)[0]
        self.assertEqual(
            nominated_dpid, None,
            'Did not expect to nominate DPID %s' % nominated_dpid)

    def test_nominated_dpid_port_selection(self):
        """Test a nominated port selection state is changed"""
        self.activate_all_ports()
        lacp_ports = {}
        for valve in self.valves_manager.valves.values():
            for port in valve.dp.ports.values():
                if port.lacp:
                    lacp_ports.setdefault(valve, [])
                    lacp_ports[valve].append(port)
                    port.actor_up()
        for valve, ports in lacp_ports.items():
            other_valves = self.get_other_valves(valve)
            for port in ports:
                valve.lacp_update(port, True, 1, 1, other_valves)
                # Testing accuracy of varz port_lacp_role
                port_labels = {
                    'port': port.name,
                    'port_description': port.description,
                    'dp_name': valve.dp.name,
                    'dp_id': '0x%x' % valve.dp.dp_id
                }
                lacp_role = self.get_prom('port_lacp_role', labels=port_labels, bare=True)
                self.assertEqual(
                    port.lacp_port_state(), lacp_role,
                    'Port %s DP %s role %s differs from varz value %s'
                    % (port, valve, port.lacp_port_state(), lacp_role))
                if valve.dp.dp_id == 0x1:
                    self.assertEqual(
                        port.lacp_port_state(), LACP_PORT_SELECTED,
                        'Expected LACP port %s DP %s to be SELECTED' % (port, valve))
                else:
                    self.assertEqual(
                        port.lacp_port_state(), LACP_PORT_UNSELECTED,
                        'Expected LACP port %s DP %s to be UNSELECTED' % (port, valve))

    def test_lag_flood(self):
        """Test flooding is allowed for UP & SELECTED LAG links only"""
        self.activate_all_ports()
        main_valve = self.valves_manager.valves[0x1]
        main_other_valves = self.get_other_valves(main_valve)
        # Start with all LAG links INIT & UNSELECTED
        self.validate_flood(2, 0, 3, False, 'Flooded out UNSELECTED & INIT LAG port')
        self.validate_flood(2, 0, 4, False, 'Flooded out UNSELECTED & INIT LAG port')
        # Set UP & SELECTED one s1 LAG link
        port3 = main_valve.dp.ports[3]
        port4 = main_valve.dp.ports[4]
        self.apply_ofmsgs(main_valve.lacp_update(port4, True, 1, 1, main_other_valves))
        self.apply_ofmsgs(main_valve.lacp_update(port3, False, 1, 1, main_other_valves))
        self.validate_flood(2, 0, 3, False, 'Flooded out NOSYNC LAG port')
        self.validate_flood(2, 0, 4, True, 'Did not flood out SELECTED LAG port')
        # Set UP & SELECTED s2 LAG links
        valve = self.valves_manager.valves[0x2]
        other_valves = self.get_other_valves(valve)
        for port in valve.dp.ports.values():
            if port.lacp:
                valve.lacp_update(port, True, 1, 1, other_valves)
        self.apply_ofmsgs(main_valve.lacp_update(port4, True, 1, 1, main_other_valves))
        self.apply_ofmsgs(main_valve.lacp_update(port3, False, 1, 1, main_other_valves))
        self.validate_flood(2, 0, 3, False, 'Flooded out UNSELECTED & NOSYNC LAG port')
        self.validate_flood(2, 0, 4, False, 'Flooded out UNSELECTED LAG port')
        # Set UP & SELECTED both s1 LAG links
        self.apply_ofmsgs(main_valve.lacp_update(port3, True, 1, 1, main_other_valves))
        self.apply_ofmsgs(main_valve.lacp_update(port4, True, 1, 1, main_other_valves))
        self.validate_flood(2, 0, 3, True, 'Did not flood out SELECTED LAG port')
        self.validate_flood(2, 0, 4, False, 'Flooded out multiple LAG ports')

    def test_lag_pipeline_accept(self):
        """Test packets entering through UP & SELECTED LAG links"""
        self.activate_all_ports()
        main_valve = self.valves_manager.valves[0x1]
        main_other_valves = self.get_other_valves(main_valve)
        # Packet initially rejected
        self.validate_flood(
            3, 0, None, False, 'Packet incoming through UNSELECTED & INIT port was accepted')
        self.validate_flood(
            4, 0, None, False, 'Packet incoming through UNSELECTED & INIT port was accepted')
        # Set one s1 LAG port 4 to SELECTED & UP
        port3 = main_valve.dp.ports[3]
        port4 = main_valve.dp.ports[4]
        self.apply_ofmsgs(main_valve.lacp_update(port4, True, 1, 1, main_other_valves))
        self.apply_ofmsgs(main_valve.lacp_update(port3, False, 1, 1, main_other_valves))
        self.validate_flood(
            3, 0, None, False, 'Packet incoming through NOSYNC port was accepted')
        self.validate_flood(
            4, 0, None, True, 'Packet incoming through SELECTED port was not accepted')
        # Set UP & SELECTED s2 LAG links, set one s1 port down
        valve = self.valves_manager.valves[0x2]
        other_valves = self.get_other_valves(valve)
        for port in valve.dp.ports.values():
            if port.lacp:
                valve.lacp_update(port, True, 1, 1, other_valves)
        self.apply_ofmsgs(main_valve.lacp_update(port4, True, 1, 1, main_other_valves))
        self.apply_ofmsgs(main_valve.lacp_update(port3, False, 1, 1, main_other_valves))
        self.validate_flood(
            3, 0, None, False, 'Packet incoming through UNSELECTED & NOSYNC port was accepted')
        self.validate_flood(
            4, 0, None, False, 'Packet incoming through UNSELECTED port was accepted')
        # Set UP & SELECTED both s1 LAG links
        self.apply_ofmsgs(main_valve.lacp_update(port3, True, 1, 1, main_other_valves))
        self.apply_ofmsgs(main_valve.lacp_update(port4, True, 1, 1, main_other_valves))
        self.validate_flood(
            3, 0, None, True, 'Packet incoming through SELECTED port was not accepted')
        self.validate_flood(
            4, 0, None, True, 'Packet incoming through SELECTED port was not accepted')


class ValveStackMCLAGRestartTestCase(ValveTestBases.ValveTestNetwork):
    """Test stacked MCLAG"""

    CONFIG = """
dps:
    s1:
%s
        stack:
            priority: 1
        interfaces:
            1:
                description: p1
                stack:
                    dp: s2
                    port: 1
            2:
                description: p2
                native_vlan: 100
            3:
                description: p3
                native_vlan: 100
                lacp: 1
            4:
                description: p4
                native_vlan: 100
                lacp: 1
    s2:
        hardware: 'GenericTFM'
        dp_id: 0x2
        interfaces:
            1:
                description: p1
                stack:
                    dp: s1
                    port: 1
            2:
                description: p2
                native_vlan: 100
            3:
                description: p3
                native_vlan: 100
                lacp: 1
            4:
                description: p4
                native_vlan: 100
                lacp: 1
""" % BASE_DP1_CONFIG

    def setUp(self):
        """Setup basic loop config"""
        self.setup_valves(self.CONFIG)

    def test_mclag_cold_start(self):
        """Test cold-starting a switch with a downed port resets LACP states"""
        self.activate_all_ports()
        valve = self.valves_manager.valves[0x1]
        other_valves = self.get_other_valves(valve)
        old_port = valve.dp.ports[3]
        # Make sure LACP state has been updated
        self.assertTrue(valve.lacp_update(old_port, True, 1, 1, other_valves), 'No OFMSGS returned')
        self.assertTrue(old_port.is_actor_up(), 'Actor not UP')
        # Set port DOWN
        valve.port_delete(3, other_valves=other_valves)
        self.assertTrue(old_port.is_actor_none(), 'Actor not NONE')
        # Restart switch & LACP port
        self.cold_start()
        new_port = valve.dp.ports[3]
<<<<<<< HEAD
        # For a full cold-start, the port object should be different.
        self.assertEqual(id(old_port), id(new_port), 'Port object not changed')
=======
        # A full cold-start should change port object, but self.cold_start() is 'incomplete'
        self.assertEqual(id(old_port), id(new_port), 'Port object changed')
>>>>>>> 10b2371c
        self.assertTrue(valve.port_add(3), 'No OFMSGS returned')
        # Successfully restart LACP from downed
        self.assertTrue(valve.lacp_update(new_port, True, 1, 1, other_valves), 'No OFMSGS returned')
        self.assertTrue(new_port.is_actor_up(), 'Actor not UP')


class ValveStackMCLAGStandbyTestCase(ValveTestBases.ValveTestNetwork):
    """Test MCLAG with standby port option overrules unselected states"""

    CONFIG = """
dps:
    s1:
%s
        stack:
            priority: 1
        interfaces:
            1:
                description: p1
                stack:
                    dp: s2
                    port: 1
            2:
                description: p3
                native_vlan: 100
                lacp_standby: True
                lacp: 1
            3:
                description: p4
                native_vlan: 100
                lacp_standby: True
                lacp: 1
    s2:
        hardware: 'GenericTFM'
        dp_id: 0x2
        interfaces:
            1:
                description: p1
                stack:
                    dp: s1
                    port: 1
            2:
                description: p3
                native_vlan: 100
                lacp_standby: True
                lacp: 1
            3:
                description: p4
                native_vlan: 100
                lacp_standby: True
                lacp: 1
""" % BASE_DP1_CONFIG

    def setUp(self):
        """Setup basic loop config"""
        self.setup_valves(self.CONFIG)

    def test_mclag_standby_option(self):
        """Test MCLAG standby option forces standby state instead of unselected"""
        self.activate_all_ports()
        valve = self.valves_manager.valves[0x1]
        other_valve = self.valves_manager.valves[0x2]
        for port in valve.dp.ports.values():
            if port.lacp:
                valve.lacp_update(port, True, 1, 1, self.get_other_valves(valve))
                self.assertTrue(port.is_port_selected())
        for port in other_valve.dp.ports.values():
            if port.lacp:
                other_valve.lacp_update(port, True, 1, 1, self.get_other_valves(other_valve))
                self.assertTrue(port.is_port_standby())
        for port in valve.dp.ports.values():
            if port.lacp:
                valve.lacp_update(port, False, 1, 1, self.get_other_valves(valve))
                self.assertTrue(port.is_port_standby())
        for port in other_valve.dp.ports.values():
            if port.lacp:
                other_valve.lacp_update(port, True, 1, 1, self.get_other_valves(other_valve))
                self.assertTrue(port.is_port_selected())


class ValveStackRootExtLoopProtectTestCase(ValveTestBases.ValveTestNetwork):
    """External loop protect test cases"""

    CONFIG = """
dps:
    s1:
%s
        stack:
            priority: 1
        interfaces:
            1:
                description: p1
                stack:
                    dp: s2
                    port: 1
            2:
                description: p2
                native_vlan: 100
            3:
                description: p3
                native_vlan: 100
                loop_protect_external: True
            4:
                description: p4
                native_vlan: 100
                loop_protect_external: True
    s2:
        hardware: 'GenericTFM'
        dp_id: 0x2
        interfaces:
            1:
                description: p1
                stack:
                    dp: s1
                    port: 1
            2:
                description: p2
                native_vlan: 100
            3:
                description: p3
                native_vlan: 100
                loop_protect_external: True
            4:
                description: p4
                native_vlan: 100
                loop_protect_external: True
""" % BASE_DP1_CONFIG

    def setUp(self):
        self.setup_valves(self.CONFIG)
        self.set_stack_port_up(1)

    def test_loop_protect(self):
        """test basic loop protection"""
        mcast_match = {
            'in_port': 2,
            'eth_dst': mac.BROADCAST_STR,
            'vlan_vid': 0,
            'eth_type': 0x800,
            'ipv4_dst': '224.0.0.5',
        }
        table = self.network.tables[self.DP_ID]
        self.assertTrue(
            table.is_output(mcast_match, port=1),
            msg='mcast packet not flooded to non-root stack')
        self.assertTrue(
            table.is_output(mcast_match, port=3),
            msg='mcast packet not flooded locally on root')
        self.assertFalse(
            table.is_output(mcast_match, port=4),
            msg='mcast packet multiply flooded externally on root')


class ValveStackChainTest(ValveTestBases.ValveTestNetwork):
    """Test base class for loop stack config"""

    CONFIG = STACK_CONFIG
    DP = 's2'
    DP_ID = 2

    def setUp(self):
        """Setup basic loop config"""
        self.setup_valves(self.CONFIG)

    def learn_stack_hosts(self):
        """Learn some hosts."""
        for _ in range(2):
            self.rcv_packet(3, 0, self.pkt_match(1, 2), dp_id=1)
            self.rcv_packet(1, 0, self.pkt_match(1, 2), dp_id=2)
            self.rcv_packet(4, 0, self.pkt_match(2, 1), dp_id=2)
            self.rcv_packet(1, 0, self.pkt_match(2, 1), dp_id=1)
            self.rcv_packet(1, 0, self.pkt_match(3, 2), dp_id=3)
            self.rcv_packet(3, 0, self.pkt_match(3, 2), dp_id=2)

    def _unicast_to(self, out_port, trace=False):
        ucast_match = {
            'in_port': 4,
            'eth_src': self.P2_V100_MAC,
            'eth_dst': self.P1_V100_MAC,
            'vlan_vid': 0,
            'eth_type': 0x800,
        }
        table = self.network.tables[self.DP_ID]
        return table.is_output(ucast_match, port=out_port, trace=trace)

    def _learning_from_bcast(self, in_port, trace=False):
        ucast_match = {
            'in_port': in_port,
            'eth_src': self.P1_V100_MAC,
            'eth_dst': self.BROADCAST_MAC,
            'vlan_vid': self.V100,
            'eth_type': 0x800,
        }
        table = self.network.tables[self.DP_ID]
        if trace:
            self.network.print_table(2)
        return table.is_output(ucast_match, port=CONTROLLER_PORT, trace=trace)

    def validate_edge_learn_ports(self):
        """Validate the switch behavior before learning, and then learn hosts"""

        # Before learning, unicast should flood to stack root and packet-in.
        self.assertFalse(self._unicast_to(1), 'unlearned unicast to stack root')
        self.assertFalse(self._unicast_to(2), 'unlearned unicast to stack root')
        self.assertTrue(self._unicast_to(3), 'unlearned unicast away from stack root')
        self.assertTrue(self._unicast_to(CONTROLLER_PORT), 'unlearned unicast learn')
        self.assertFalse(self._learning_from_bcast(1), 'learn from stack root broadcast')
        self.assertFalse(self._learning_from_bcast(4), 'learn from access port broadcast')

        self.learn_stack_hosts()

        self.assertFalse(self._unicast_to(1), 'learned unicast to stack root')
        self.assertFalse(self._unicast_to(2), 'learned unicast to stack root')
        self.assertTrue(self._unicast_to(3), 'learned unicast away from stack root')
        self.assertFalse(self._unicast_to(CONTROLLER_PORT), 'no learn from unicast')
        self.assertFalse(self._learning_from_bcast(1), 'learn from stack root broadcast')
        self.assertFalse(self._learning_from_bcast(4), 'learn from access port broadcast')

    def test_stack_learn_edge(self):
        """Test stack learned edge"""
        self.activate_all_ports()
        self.validate_edge_learn_ports()

    def test_stack_learn_not_root(self):
        """Test stack learned when not root"""
        self.update_config(self._config_edge_learn_stack_root(False), reload_type='warm')
        self.activate_all_ports()
        self.validate_edge_learn_ports()


class ValveStackLoopTest(ValveTestBases.ValveTestNetwork):
    """Test base class for loop stack config"""

    CONFIG = STACK_LOOP_CONFIG

    def setUp(self):
        """Setup basic loop config"""
        self.setup_valves(self.CONFIG)

    def validate_flooding(self, rerouted=False, portup=True):
        """Validate the flooding state of the stack"""
        vid = self.V100
        self.validate_flood(1, vid, 1, False, 'flooded out input stack port')
        self.validate_flood(1, vid, 2, portup, 'not flooded to stack root')
        self.validate_flood(1, vid, 3, portup, 'not flooded to external host')
        self.validate_flood(2, vid, 1, rerouted, 'flooded out other stack port')
        self.validate_flood(2, vid, 2, False, 'flooded out input stack port')
        self.validate_flood(2, vid, 3, True, 'not flooded to external host')
        vid = 0
        self.validate_flood(3, vid, 1, rerouted, 'flooded out inactive port')
        self.validate_flood(3, vid, 2, True, 'not flooded to stack root')
        self.validate_flood(3, vid, 3, False, 'flooded out hairpin')

    def learn_stack_hosts(self):
        """Learn some hosts."""
        for _ in range(2):
            self.rcv_packet(3, 0, self.pkt_match(1, 2), dp_id=1)
            self.rcv_packet(2, 0, self.pkt_match(1, 2), dp_id=2)
            self.rcv_packet(3, 0, self.pkt_match(2, 1), dp_id=2)
            self.rcv_packet(2, 0, self.pkt_match(2, 1), dp_id=1)


class ValveStackEdgeLearnTestCase(ValveStackLoopTest):
    """Edge learning test cases"""

    def _unicast_to(self, out_port):
        ucast_match = {
            'in_port': 3,
            'eth_src': self.P1_V100_MAC,
            'eth_dst': self.P2_V100_MAC,
            'vlan_vid': 0,
            'eth_type': 0x800,
        }
        table = self.network.tables[self.DP_ID]
        return table.is_output(ucast_match, port=out_port)

    def _learning_from_bcast(self, in_port):
        bcast_match = {
            'in_port': in_port,
            'eth_src': self.P2_V100_MAC,
            'eth_dst': self.BROADCAST_MAC,
            'vlan_vid': self.V100,
            'eth_type': 0x800,
        }
        table = self.network.tables[self.DP_ID]
        return table.is_output(bcast_match, port=CONTROLLER_PORT)

    def validate_edge_learn_ports(self):
        """Validate the switch behavior before learning, and then learn hosts"""

        # Before learning, unicast should flood to stack root and packet-in.
        self.assertFalse(self._unicast_to(1), 'unicast direct to edge')
        self.assertTrue(self._unicast_to(2), 'unicast to stack root')
        self.assertTrue(self._unicast_to(CONTROLLER_PORT), 'learn from unicast')

        self.assertTrue(self._learning_from_bcast(2), 'learn from stack root broadcast')

        self.learn_stack_hosts()

        self.assertFalse(self._unicast_to(CONTROLLER_PORT), 'learn from unicast')

    def test_edge_learn_edge_port(self):
        """Check the behavior of the basic edge_learn_port algorithm"""

        self.update_config(self._config_edge_learn_stack_root(False), reload_type='warm')

        self.activate_all_ports()

        self.validate_edge_learn_ports()

        # After learning, unicast should go direct to edge switch.
        self.assertTrue(self._unicast_to(1), 'unicast direct to edge')
        self.assertFalse(self._unicast_to(2), 'unicast to stack root')

        # TODO: This should be False to prevent unnecessary packet-ins.
        self.assertTrue(self._learning_from_bcast(2), 'learn from stack root broadcast')

    def test_edge_learn_stack_root(self):
        """Check the behavior of learning always towards stack root"""

        self.activate_all_ports()

        self.validate_edge_learn_ports()

        # After learning, unicast should go to stack root, and no more learning from root.
        self.assertFalse(self._unicast_to(1), 'unicast direct to edge')
        self.assertTrue(self._unicast_to(2), 'unicast to stack root')
        self.assertFalse(self._learning_from_bcast(2), 'learn from stack root broadcast')


class ValveStackRedundantLink(ValveStackLoopTest):
    """Check stack situations with a redundant link"""

    def test_loop_protect(self):
        """Basic loop protection check"""
        self.activate_all_ports()
        mcast_match = {
            'in_port': 3,
            'eth_dst': mac.BROADCAST_STR,
            'vlan_vid': 0,
            'eth_type': 0x800,
            'ipv4_dst': '224.0.0.5',
        }
        table = self.network.tables[self.DP_ID]
        valve = self.valves_manager.valves[self.DP_ID]
        self.assertTrue(
            table.is_output(mcast_match, port=2),
            msg='mcast packet not flooded to root of stack')
        self.assertFalse(valve.dp.ports[2].non_stack_forwarding())
        self.assertFalse(
            table.is_output(mcast_match, port=1),
            msg='mcast packet flooded root of stack via not shortest path')
        self.deactivate_stack_port(valve.dp.ports[2])
        self.assertFalse(valve.dp.ports[2].non_stack_forwarding())
        self.assertFalse(
            table.is_output(mcast_match, port=2),
            msg='mcast packet flooded to root of stack via redundant path')
        self.assertFalse(valve.dp.ports[2].non_stack_forwarding())
        self.assertTrue(
            table.is_output(mcast_match, port=1),
            msg='mcast packet not flooded root of stack')
        self.assertFalse(valve.dp.ports[2].non_stack_forwarding())
        self.assertTrue(valve.dp.ports[3].non_stack_forwarding())


class ValveStackNonRootExtLoopProtectTestCase(ValveTestBases.ValveTestNetwork):
    """Test non-root external loop protect"""

    CONFIG = """
dps:
    s1:
%s
        interfaces:
            1:
                description: p1
                stack:
                    dp: s2
                    port: 1
            2:
                description: p2
                native_vlan: 100
            3:
                description: p3
                native_vlan: 100
                loop_protect_external: True
            4:
                description: p4
                native_vlan: 100
                loop_protect_external: True
    s2:
        hardware: 'GenericTFM'
        dp_id: 0x2
        interfaces:
            1:
                description: p1
                stack:
                    dp: s1
                    port: 1
            2:
                description: p2
                stack:
                    dp: s3
                    port: 1
            3:
                description: p2
                native_vlan: 100
    s3:
        hardware: 'GenericTFM'
        dp_id: 0x3
        stack:
            priority: 1
        interfaces:
            1:
                description: p1
                stack:
                    dp: s2
                    port: 2
            2:
                description: p2
                native_vlan: 100
""" % BASE_DP1_CONFIG

    def setUp(self):
        self.setup_valves(self.CONFIG)
        self.set_stack_port_up(1)

    def test_loop_protect(self):
        """Test expected table outputs for external loop protect"""
        mcast_match = {
            'in_port': 2,
            'eth_dst': mac.BROADCAST_STR,
            'vlan_vid': 0,
            'eth_type': 0x800,
            'ipv4_dst': '224.0.0.5',
        }
        table = self.network.tables[self.DP_ID]
        self.assertTrue(
            table.is_output(mcast_match, port=1),
            msg='mcast packet not flooded to root of stack')
        self.assertFalse(
            table.is_output(mcast_match, port=3),
            msg='mcast packet flooded locally on non-root')
        self.assertFalse(
            table.is_output(mcast_match, port=4),
            msg='mcast packet flooded locally on non-root')


class ValveStackAndNonStackTestCase(ValveTestBases.ValveTestNetwork):
    """Test stacked switches can exist with non-stacked switches"""

    CONFIG = """
dps:
    s1:
%s
        stack:
            priority: 1
        interfaces:
            1:
                description: p1
                stack:
                    dp: s2
                    port: 1
            2:
                description: p2
                native_vlan: 0x100
    s2:
        hardware: 'GenericTFM'
        dp_id: 0x2
        interfaces:
            1:
                description: p1
                stack:
                    dp: s1
                    port: 1
            2:
                description: p2
                native_vlan: 0x100
    s3:
        hardware: 'GenericTFM'
        dp_id: 0x3
        interfaces:
            1:
                description: p1
                native_vlan: 0x100
            2:
                description: p2
                native_vlan: 0x100
""" % BASE_DP1_CONFIG

    def setUp(self):
        self.setup_valves(self.CONFIG)

    def test_nonstack_dp_port(self):
        """Test that finding a path from a stack swithc to a non-stack switch cannot happen"""
        self.assertIsNone(None, self.valves_manager.valves[0x3].dp.stack)
        self.assertEqual(None, self.valves_manager.valves[0x1].dp.stack.shortest_path_port('s3'))


class ValveStackRedundancyTestCase(ValveTestBases.ValveTestNetwork):
    """Valve test for root selection."""

    CONFIG = STACK_CONFIG
    STACK_ROOT_STATE_UPDATE_TIME = 10
    STACK_ROOT_DOWN_TIME = STACK_ROOT_STATE_UPDATE_TIME * 3

    def setUp(self):
        self.setup_valves(self.CONFIG)

    def dp_by_name(self, dp_name):
        """Get DP by DP name"""
        for valve in self.valves_manager.valves.values():
            if valve.dp.name == dp_name:
                return valve.dp
        return None

    def set_stack_all_ports_status(self, dp_name, status):
        """Set all stack ports to status on dp"""
        dp = self.dp_by_name(dp_name)
        for port in dp.stack_ports():
            port.dyn_stack_current_state = status

    def test_redundancy(self):
        """Test redundant stack connections"""
        now = 1
        self.trigger_stack_ports()
        # All switches are down to start with.
        for dpid in self.valves_manager.valves:
            dp = self.valves_manager.valves[dpid].dp
            dp.dyn_running = False
            self.set_stack_all_ports_status(dp.name, STACK_STATE_INIT)
        for valve in self.valves_manager.valves.values():
            self.assertFalse(valve.dp.dyn_running)
            self.assertEqual('s1', valve.dp.stack.root_name)
            root_hop_port = valve.dp.stack.shortest_path_port('s1')
            root_hop_port = root_hop_port.number if root_hop_port else 0
            self.assertEqual(root_hop_port, self.get_prom('dp_root_hop_port', dp_id=valve.dp.dp_id))
        # From a cold start - we pick the s1 as root.
        self.assertEqual(None, self.valves_manager.meta_dp_state.stack_root_name)
        self.assertFalse(
            self.valves_manager.maintain_stack_root(now, self.STACK_ROOT_STATE_UPDATE_TIME))
        self.assertEqual('s1', self.valves_manager.meta_dp_state.stack_root_name)
        self.assertEqual(1, self.get_prom('faucet_stack_root_dpid', bare=True))
        self.assertTrue(self.get_prom('is_dp_stack_root', dp_id=1))
        self.assertFalse(self.get_prom('is_dp_stack_root', dp_id=2))
        now += (self.STACK_ROOT_DOWN_TIME * 2)
        # Time passes, still no change, s1 is still the root.
        self.assertFalse(
            self.valves_manager.maintain_stack_root(now, self.STACK_ROOT_STATE_UPDATE_TIME))
        self.assertEqual('s1', self.valves_manager.meta_dp_state.stack_root_name)
        self.assertEqual(1, self.get_prom('faucet_stack_root_dpid', bare=True))
        self.assertTrue(self.get_prom('is_dp_stack_root', dp_id=1))
        self.assertFalse(self.get_prom('is_dp_stack_root', dp_id=2))
        # s2 has come up, but has all stack ports down and but s1 is still down.
        self.valves_manager.meta_dp_state.dp_last_live_time['s2'] = now
        now += (self.STACK_ROOT_STATE_UPDATE_TIME * 2)
        # No change because s2 still isn't healthy.
        self.assertFalse(
            self.valves_manager.maintain_stack_root(now, self.STACK_ROOT_STATE_UPDATE_TIME))
        # We expect s2 to be the new root because now it has stack links up.
        self.set_stack_all_ports_status('s2', STACK_STATE_UP)
        now += (self.STACK_ROOT_STATE_UPDATE_TIME * 2)
        self.valves_manager.meta_dp_state.dp_last_live_time['s2'] = now
        self.assertTrue(
            self.valves_manager.maintain_stack_root(now, self.STACK_ROOT_STATE_UPDATE_TIME))
        self.assertEqual('s2', self.valves_manager.meta_dp_state.stack_root_name)
        self.assertEqual(2, self.get_prom('faucet_stack_root_dpid', bare=True))
        self.assertFalse(self.get_prom('is_dp_stack_root', dp_id=1))
        self.assertTrue(self.get_prom('is_dp_stack_root', dp_id=2))
        # More time passes, s1 is still down, s2 is still the root.
        now += (self.STACK_ROOT_DOWN_TIME * 2)
        # s2 recently said something, s2 still the root.
        self.valves_manager.meta_dp_state.dp_last_live_time['s2'] = now - 1
        self.set_stack_all_ports_status('s2', STACK_STATE_UP)
        self.assertFalse(
            self.valves_manager.maintain_stack_root(now, self.STACK_ROOT_STATE_UPDATE_TIME))
        self.assertEqual('s2', self.valves_manager.meta_dp_state.stack_root_name)
        self.assertEqual(2, self.get_prom('faucet_stack_root_dpid', bare=True))
        self.assertFalse(self.get_prom('is_dp_stack_root', dp_id=1))
        self.assertTrue(self.get_prom('is_dp_stack_root', dp_id=2))
        # now s1 came up too, but we stay on s2 because it's healthy.
        self.valves_manager.meta_dp_state.dp_last_live_time['s1'] = now + 1
        now += self.STACK_ROOT_STATE_UPDATE_TIME
        self.assertFalse(
            self.valves_manager.maintain_stack_root(now, self.STACK_ROOT_STATE_UPDATE_TIME))
        self.assertEqual('s2', self.valves_manager.meta_dp_state.stack_root_name)
        self.assertEqual(2, self.get_prom('faucet_stack_root_dpid', bare=True))
        self.assertFalse(self.get_prom('is_dp_stack_root', dp_id=1))
        self.assertTrue(self.get_prom('is_dp_stack_root', dp_id=2))


class ValveRootStackTestCase(ValveTestBases.ValveTestNetwork):
    """Test stacking/forwarding."""

    DP = 's3'
    DP_ID = 0x3

    def setUp(self):
        self.setup_valves(CONFIG)
        self.set_stack_port_up(5)

    def test_stack_learn(self):
        """Test host learning on stack root."""
        self.prom_inc(
            partial(self.rcv_packet, 1, 0x300, {
                'eth_src': self.P1_V300_MAC,
                'eth_dst': self.UNKNOWN_MAC,
                'ipv4_src': '10.0.0.1',
                'ipv4_dst': '10.0.0.2'}),
            'vlan_hosts_learned',
            labels={'vlan': str(int(0x300))})

    def test_stack_flood(self):
        """Test packet flooding when stacking."""
        matches = [
            {
                'in_port': 1,
                'vlan_vid': 0,
                'eth_src': self.P1_V300_MAC
            }]
        self.verify_flooding(matches)

    def test_stack_off_on(self):
        SIMPLE_DP_CONFIG = """
        dps:
            s3:
                dp_id: 3
                hardware: Open vSwitch
                interfaces:
                    1:
                        native_vlan: 100
        """
        self.update_config(SIMPLE_DP_CONFIG, reload_expected=True)
        dp = self.valves_manager.valves[self.DP_ID].dp
        self.assertFalse(dp.stack)
        self.update_config(CONFIG, reload_expected=True)
        self.set_stack_port_up(5)
        dp = self.valves_manager.valves[self.DP_ID].dp
        self.assertTrue(dp.stack.is_root())

    def test_topo(self):
        """Test DP is assigned appropriate edge/root states"""
        dp = self.valves_manager.valves[self.DP_ID].dp
        self.assertTrue(dp.stack.is_root())
        self.assertFalse(dp.stack.is_edge())


class ValveEdgeStackTestCase(ValveTestBases.ValveTestNetwork):
    """Test stacking/forwarding."""

    DP = 's4'
    DP_ID = 0x4

    def setUp(self):
        self.setup_valves(CONFIG)
        self.set_stack_port_up(5)

    def test_stack_learn(self):
        """Test host learning on non-root switch."""
        self.rcv_packet(1, 0x300, {
            'eth_src': self.P1_V300_MAC,
            'eth_dst': self.UNKNOWN_MAC,
            'ipv4_src': '10.0.0.1',
            'ipv4_dst': '10.0.0.2'})
        self.rcv_packet(5, 0x300, {
            'eth_src': self.P1_V300_MAC,
            'eth_dst': self.UNKNOWN_MAC,
            'vid': 0x300,
            'ipv4_src': '10.0.0.1',
            'ipv4_dst': '10.0.0.2'})

    def test_stack_flood(self):
        """Test packet flooding when stacking."""
        matches = [
            {
                'in_port': 1,
                'vlan_vid': 0,
                'eth_src': self.P1_V300_MAC
            }]
        self.verify_flooding(matches)

    def test_no_unexpressed_packetin(self):
        """Test host learning on stack root."""
        unexpressed_vid = 0x666 | ofp.OFPVID_PRESENT
        match = {
            'vlan_vid': unexpressed_vid,
            'eth_dst': self.UNKNOWN_MAC}
        table = self.network.tables[self.DP_ID]
        self.assertFalse(
            table.is_output(match, port=ofp.OFPP_CONTROLLER, vid=unexpressed_vid))

    def test_topo(self):
        """Test DP is assigned appropriate edge/root states"""
        dp = self.valves_manager.valves[self.DP_ID].dp
        self.assertFalse(dp.stack.is_root())
        self.assertTrue(dp.stack.is_edge())


class ValveStackProbeTestCase(ValveTestBases.ValveTestNetwork):
    """Test stack link probing."""

    CONFIG = STACK_CONFIG

    def setUp(self):
        self.setup_valves(self.CONFIG)

    def test_stack_probe(self):
        """Test probing works correctly."""
        valve = self.valves_manager.valves[self.DP_ID]
        stack_port = valve.dp.ports[1]
        other_dp = self.valves_manager.valves[2].dp
        other_port = other_dp.ports[1]
        other_valves = self.valves_manager._other_running_valves(valve)  # pylint: disable=protected-access
        self.assertTrue(stack_port.is_stack_none())
        valve.fast_state_expire(self.mock_time(), other_valves)
        self.assertTrue(stack_port.is_stack_init())
        for change_func, check_func in [
                ('stack_up', 'is_stack_up')]:
            getattr(other_port, change_func)()
            self.rcv_lldp(stack_port, other_dp, other_port)
            self.assertTrue(getattr(stack_port, check_func)(), msg=change_func)

    def test_stack_miscabling(self):
        """Test probing stack with miscabling."""
        valve = self.valves_manager.valves[self.DP_ID]
        stack_port = valve.dp.ports[1]
        other_dp = self.valves_manager.valves[2].dp
        other_port = other_dp.ports[1]
        wrong_port = other_dp.ports[2]
        wrong_dp = self.valves_manager.valves[3].dp
        other_valves = self.valves_manager._other_running_valves(valve)  # pylint: disable=protected-access
        valve.fast_state_expire(self.mock_time(), other_valves)
        for remote_dp, remote_port in [
                (wrong_dp, other_port),
                (other_dp, wrong_port)]:
            self.rcv_lldp(stack_port, other_dp, other_port)
            self.assertTrue(stack_port.is_stack_up())
            self.rcv_lldp(stack_port, remote_dp, remote_port)
            self.assertTrue(stack_port.is_stack_bad())

    def test_stack_lost_lldp(self):
        """Test stacking when LLDP packets get dropped"""
        valve = self.valves_manager.valves[self.DP_ID]
        stack_port = valve.dp.ports[1]
        other_dp = self.valves_manager.valves[2].dp
        other_port = other_dp.ports[1]
        other_valves = self.valves_manager._other_running_valves(valve)  # pylint: disable=protected-access
        valve.fast_state_expire(self.mock_time(), other_valves)
        self.rcv_lldp(stack_port, other_dp, other_port)
        self.assertTrue(stack_port.is_stack_up())
        # simulate packet loss
        valve.fast_state_expire(self.mock_time(300), other_valves)
        self.assertTrue(stack_port.is_stack_gone())
        valve.fast_state_expire(self.mock_time(300), other_valves)
        self.rcv_lldp(stack_port, other_dp, other_port)
        self.assertTrue(stack_port.is_stack_up())


class ValveStackGraphUpdateTestCase(ValveTestBases.ValveTestNetwork):
    """Valve test for updating the stack graph."""

    CONFIG = STACK_CONFIG

    def setUp(self):
        self.setup_valves(self.CONFIG)

    def test_update_stack_graph(self):
        """Test stack graph port UP and DOWN updates"""

        def verify_stack_learn_edges(num_edges, edge=None, test_func=None):
            for dpid in (1, 2, 3):
                valve = self.valves_manager.valves[dpid]
                if not valve.dp.stack:
                    continue
                graph = valve.dp.stack.graph
                self.assertEqual(num_edges, len(graph.edges()))
                if test_func and edge:
                    test_func(edge in graph.edges(keys=True))

        num_edges = 3
        self.all_stack_up()
        verify_stack_learn_edges(num_edges)
        valve = self.valves_manager.valves[self.DP_ID]
        ports = [valve.dp.ports[1], valve.dp.ports[2]]
        edges = [('s1', 's2', 's1:1-s2:1'), ('s1', 's2', 's1:2-s2:2')]
        for port, edge in zip(ports, edges):
            num_edges -= 1
            self.down_stack_port(port)
            verify_stack_learn_edges(num_edges, edge, self.assertFalse)
        self.up_stack_port(ports[0])
        verify_stack_learn_edges(2, edges[0], self.assertTrue)


class ValveStackGraphBreakTestCase(ValveStackLoopTest):
    """Valve test for updating the stack graph."""

    def validate_flooding(self, rerouted=False, portup=True):
        """Validate the flooding state of the stack"""
        vid = self.V100
        self.validate_flood(1, vid, 1, False, 'flooded out input stack port')
        self.validate_flood(1, vid, 2, portup, 'not flooded to stack root')
        self.validate_flood(1, vid, 3, portup, 'not flooded to external host')
        self.validate_flood(2, vid, 1, rerouted, 'flooded out other stack port')
        self.validate_flood(2, vid, 2, False, 'flooded out input stack port')
        self.validate_flood(2, vid, 3, True, 'not flooded to external host')
        vid = 0
        self.validate_flood(3, vid, 1, rerouted, 'flooded out inactive port')
        self.validate_flood(3, vid, 2, True, 'not flooded to stack root')
        self.validate_flood(3, vid, 3, False, 'flooded out hairpin')

    def test_update_stack_graph(self):
        """Test stack graph port UP and DOWN updates"""

        self.activate_all_ports()
        self.validate_flooding(False)
        table = self.network.tables[self.DP_ID]
        self.assertLessEqual(table.flow_count(), 33, 'table overflow')
        # Deactivate link between the two other switches, not the one under test.
        other_dp = self.valves_manager.valves[2].dp
        other_port = other_dp.ports[2]
        self.deactivate_stack_port(other_port)
        self.validate_flooding(rerouted=True)

    def _set_max_lldp_lost(self, new_value):
        """Set the interface config option max_lldp_lost"""
        config = yaml.load(self.CONFIG, Loader=yaml.SafeLoader)
        for dp in config['dps'].values():
            for interface in dp['interfaces'].values():
                if 'stack' in interface:
                    interface['max_lldp_lost'] = new_value
        return yaml.dump(config)

    def test_max_lldp_timeout(self):
        """Check that timeout can be increased"""

        valve = self.valves_manager.valves[self.DP_ID]
        port = valve.dp.ports[1]

        self.activate_all_ports()
        self.validate_flooding()

        # Deactivating the port stops simulating LLDP beacons.
        self.deactivate_stack_port(port, packets=1)

        # Should still work after only 1 interval (3 required by default)
        self.validate_flooding()

        # Wait for 3 more cycles, so should fail now.
        self.trigger_all_ports(packets=3)

        # Validate expected normal behavior with the port down.
        self.validate_flooding(portup=False)

        # Restore everything and set max_lldp_lost to 100.
        self.activate_stack_port(port)
        self.validate_flooding()
        new_config = self._set_max_lldp_lost(100)
        self.update_config(new_config, reload_expected=False, no_reload_no_table_change=False)
        self.activate_all_ports()
        self.validate_flooding()

        # Like above, deactivate the port (stops LLDP beacons).
        self.deactivate_stack_port(port, packets=10)

        # After 10 packets (more than before), it should still work.
        self.validate_flooding()

        # But, after 100 more port should be down b/c limit is set to 100.
        self.trigger_all_ports(packets=100)
        self.validate_flooding(portup=False)


class ValveTestIPV4StackedRouting(ValveTestBases.ValveTestStackedRouting):
    """Test inter-vlan routing with stacking capabilities in an IPV4 network"""

    VLAN100_FAUCET_VIPS = '10.0.1.254'
    VLAN100_FAUCET_VIP_SPACE = '10.0.1.254/24'
    VLAN200_FAUCET_VIPS = '10.0.2.254'
    VLAN200_FAUCET_VIP_SPACE = '10.0.2.254/24'

    def setUp(self):
        self.setup_stack_routing()


class ValveTestIPV4StackedRoutingDPOneVLAN(ValveTestBases.ValveTestStackedRouting):
    """Test stacked intervlan routing when each DP has only one of the routed VLANs"""

    VLAN100_FAUCET_VIPS = '10.0.1.254'
    VLAN100_FAUCET_VIP_SPACE = '10.0.1.254/24'
    VLAN200_FAUCET_VIPS = '10.0.2.254'
    VLAN200_FAUCET_VIP_SPACE = '10.0.2.254/24'
    NUM_PORTS = 64

    def base_config(self):
        """Create the base config"""
        self.V100_HOSTS = [1]
        self.V200_HOSTS = [2]
        return """
    routers:
        router1:
            vlans: [vlan100, vlan200]
    dps:
        s1:
            hardware: 'GenericTFM'
            dp_id: 1
            stack: {priority: 1}
            interfaces:
                1:
                    native_vlan: vlan100
                3:
                    stack: {dp: s2, port: 3}
            interface_ranges:
                4-64:
                    native_vlan: vlan100
        s2:
            dp_id: 2
            hardware: 'GenericTFM'
            interfaces:
                2:
                    native_vlan: vlan200
                3:
                    stack: {dp: s1, port: 3}
    """

    def setUp(self):
        self.setup_stack_routing()


class ValveTestIPV4StackedRoutingPathNoVLANS(ValveTestBases.ValveTestStackedRouting):
    """Test stacked intervlan routing when DP in path contains no routed VLANs"""

    VLAN100_FAUCET_VIPS = '10.0.1.254'
    VLAN100_FAUCET_VIP_SPACE = '10.0.1.254/24'
    VLAN200_FAUCET_VIPS = '10.0.2.254'
    VLAN200_FAUCET_VIP_SPACE = '10.0.2.254/24'

    def create_config(self):
        """Create the config file"""
        self.CONFIG = """
    vlans:
        vlan100:
            vid: 0x100
            faucet_mac: '%s'
            faucet_vips: ['%s']
        vlan200:
            vid: 0x200
            faucet_mac: '%s'
            faucet_vips: ['%s']
        vlan300:
            vid: 0x300
    %s
           """ % (self.VLAN100_FAUCET_MAC, self.VLAN100_FAUCET_VIP_SPACE,
                  self.VLAN200_FAUCET_MAC, self.VLAN200_FAUCET_VIP_SPACE,
                  self.base_config())

    def base_config(self):
        """Create the base config"""
        self.V100_HOSTS = [1]
        self.V200_HOSTS = [3]
        return """
    routers:
        router1:
            vlans: [vlan100, vlan200]
    dps:
        s1:
            hardware: 'GenericTFM'
            dp_id: 1
            stack: {priority: 1}
            interfaces:
                1:
                    native_vlan: vlan100
                3:
                    stack: {dp: s2, port: 3}
        s2:
            dp_id: 2
            hardware: 'GenericTFM'
            interfaces:
                2:
                    native_vlan: vlan300
                3:
                    stack: {dp: s1, port: 3}
                4:
                    stack: {dp: s3, port: 3}
        s3:
            dp_id: 3
            hardware: 'GenericTFM'
            interfaces:
                2:
                    native_vlan: vlan200
                3:
                    stack: {dp: s2, port: 4}
                4:
                    stack: {dp: s4, port: 3}
        s4:
            dp_id: 4
            hardware: 'GenericTFM'
            interfaces:
                2:
                    native_vlan: vlan300
                3:
                    stack: {dp: s3, port: 4}
    """

    def setUp(self):
        self.setup_stack_routing()


class ValveTestIPV6StackedRouting(ValveTestBases.ValveTestStackedRouting):
    """Test inter-vlan routing with stacking capabilities in an IPV6 network"""

    VLAN100_FAUCET_VIPS = 'fc80::1:254'
    VLAN200_FAUCET_VIPS = 'fc80::2:254'
    VLAN100_FAUCET_VIP_SPACE = 'fc80::1:254/64'
    VLAN200_FAUCET_VIP_SPACE = 'fc80::1:254/64'

    def setUp(self):
        self.setup_stack_routing()

    @staticmethod
    def create_ip(vindex, host):
        """Create a IP address string"""
        return 'fc80::%u:%u' % (vindex, host)

    @staticmethod
    def get_eth_type():
        """Returns IPV6 ether type"""
        return valve_of.ether.ETH_TYPE_IPV6

    def create_match(self, vindex, host, faucet_mac, faucet_vip, code):
        """Create an NA message"""
        return {
            'eth_src': self.create_mac(vindex, host),
            'eth_dst': faucet_mac,
            'ipv6_src': self.create_ip(vindex, host),
            'ipv6_dst': faucet_vip,
            'neighbor_advert_ip': self.create_ip(vindex, host)
        }


class ValveInterVLANStackFlood(ValveTestBases.ValveTestNetwork):
    """Test that the stack ports get flooded to for interVLAN packets"""

    VLAN100_FAUCET_MAC = '00:00:00:00:00:11'
    VLAN200_FAUCET_MAC = '00:00:00:00:00:22'
    VLAN100_FAUCET_VIPS = '10.1.0.254'
    VLAN100_FAUCET_VIP_SPACE = '10.1.0.254/24'
    VLAN200_FAUCET_VIPS = '10.2.0.254'
    VLAN200_FAUCET_VIP_SPACE = '10.2.0.254/24'
    DST_ADDRESS = ipaddress.IPv4Address('10.1.0.1')

    def base_config(self):
        """Create the base config"""
        return """
routers:
    router1:
        vlans: [vlan100, vlan200]
dps:
    s1:
        hardware: 'GenericTFM'
        dp_id: 1
        interfaces:
            1:
                native_vlan: vlan100
            2:
                native_vlan: vlan200
            3:
                stack: {dp: s2, port: 3}
    s2:
        dp_id: 2
        hardware: 'GenericTFM'
        stack: {priority: 1}
        interfaces:
            1:
                native_vlan: vlan100
            2:
                native_vlan: vlan200
            3:
                stack: {dp: s1, port: 3}
            4:
                stack: {dp: s3, port: 3}
    s3:
        dp_id: 3
        hardware: 'GenericTFM'
        interfaces:
            1:
                native_vlan: vlan100
            2:
                native_vlan: vlan200
            3:
                stack: {dp: s2, port: 4}
            4:
                stack: {dp: s4, port: 3}
    s4:
        dp_id: 4
        hardware: 'GenericTFM'
        interfaces:
            1:
                native_vlan: vlan100
            2:
                native_vlan: vlan200
            3:
                stack: {dp: s3, port: 4}
"""

    def create_config(self):
        """Create the config file"""
        self.CONFIG = """
vlans:
    vlan100:
        vid: 100
        faucet_mac: '%s'
        faucet_vips: ['%s']
    vlan200:
        vid: 200
        faucet_mac: '%s'
        faucet_vips: ['%s']
%s
        """ % (self.VLAN100_FAUCET_MAC, self.VLAN100_FAUCET_VIP_SPACE,
               self.VLAN200_FAUCET_MAC, self.VLAN200_FAUCET_VIP_SPACE,
               self.base_config())

    def setUp(self):
        """Create a stacking config file."""
        self.create_config()
        self.setup_valves(self.CONFIG)
        self.trigger_stack_ports()

    def stack_manager_flood_ports(self, stack_manager):
        """Return list of port numbers that will be flooded to"""
        stack_manager.reset_peer_distances()
        ports = list()
        if stack_manager.stack.is_root():
            ports = (stack_manager.away_ports - stack_manager.inactive_away_ports -
                     stack_manager.pruned_away_ports)
        else:
            ports = [stack_manager.chosen_towards_port]
        return sorted([port.number for port in ports])

    def route_manager_ofmsgs(self, route_manager, vlan):
        """Return ofmsgs for route stack link flooding"""
        faucet_vip = list(vlan.faucet_vips_by_ipv(4))[0].ip
        ofmsgs = route_manager._flood_stack_links(  # pylint: disable=protected-access
            route_manager._gw_resolve_pkt(), vlan, route_manager.multi_out,  # pylint: disable=protected-access
            vlan.faucet_mac, valve_of.mac.BROADCAST_STR,
            faucet_vip, self.DST_ADDRESS)
        return ofmsgs

    def test_flood_towards_root_from_s1(self):
        """Test intervlan flooding goes towards the root"""
        output_ports = [3]
        valve = self.valves_manager.valves[1]
        ports = self.stack_manager_flood_ports(valve.stack_manager)
        self.assertEqual(output_ports, ports, 'InterVLAN flooding does not match expected')
        route_manager = valve._route_manager_by_ipv.get(4, None)
        vlan = valve.dp.vlans[100]
        ofmsgs = self.route_manager_ofmsgs(route_manager, vlan)
        self.assertTrue(ValveTestBases.packet_outs_from_flows(ofmsgs))

    def test_flood_away_from_root(self):
        """Test intervlan flooding goes away from the root"""
        output_ports = [3, 4]
        valve = self.valves_manager.valves[2]
        ports = self.stack_manager_flood_ports(valve.stack_manager)
        self.assertEqual(output_ports, ports, 'InterVLAN flooding does not match expected')
        route_manager = valve._route_manager_by_ipv.get(4, None)
        vlan = valve.dp.vlans[100]
        ofmsgs = self.route_manager_ofmsgs(route_manager, vlan)
        self.assertTrue(ValveTestBases.packet_outs_from_flows(ofmsgs))

    def test_flood_towards_root_from_s3(self):
        """Test intervlan flooding only goes towards the root (s4 will get the reflection)"""
        output_ports = [3]
        valve = self.valves_manager.valves[3]
        ports = self.stack_manager_flood_ports(valve.stack_manager)
        self.assertEqual(output_ports, ports, 'InterVLAN flooding does not match expected')
        route_manager = valve._route_manager_by_ipv.get(4, None)
        vlan = valve.dp.vlans[100]
        ofmsgs = self.route_manager_ofmsgs(route_manager, vlan)
        self.assertTrue(ValveTestBases.packet_outs_from_flows(ofmsgs))

    def test_flood_towards_root_from_s4(self):
        """Test intervlan flooding goes towards the root (through s3)"""
        output_ports = [3]
        valve = self.valves_manager.valves[4]
        ports = self.stack_manager_flood_ports(valve.stack_manager)
        self.assertEqual(output_ports, ports, 'InterVLAN flooding does not match expected')
        route_manager = valve._route_manager_by_ipv.get(4, None)
        vlan = valve.dp.vlans[100]
        ofmsgs = self.route_manager_ofmsgs(route_manager, vlan)
        self.assertTrue(ValveTestBases.packet_outs_from_flows(ofmsgs))


class ValveTestTunnel2DP(ValveTestBases.ValveTestNetwork):
    """Test Tunnel ACL implementation"""

    SRC_ID = 5
    DST_ID = 2
    SAME_ID = 4
    NONE_ID = 3

    CONFIG = """
acls:
    src_acl:
        - rule:
            dl_type: 0x0800
            ip_proto: 1
            actions:
                output:
                    tunnel: {dp: s2, port: 1}
    dst_acl:
        - rule:
            dl_type: 0x0800
            ip_proto: 1
            actions:
                output:
                    tunnel: {dp: s1, port: 1}
    same_acl:
        - rule:
            dl_type: 0x0800
            ip_proto: 1
            actions:
                output:
                    tunnel: {dp: s1, port: 1}
    none_acl:
        - rule:
            dl_type: 0x0800
            ip_proto: 1
            actions:
                output:
                    tunnel: {dp: s2, port: 1}
vlans:
    vlan100:
        vid: 1
dps:
    s1:
        dp_id: 0x1
        hardware: 'GenericTFM'
        stack:
            priority: 1
        interfaces:
            1:
                name: src_tunnel_host
                native_vlan: vlan100
                acls_in: [src_acl]
            2:
                name: same_tunnel_host
                native_vlan: vlan100
                acls_in: [same_acl]
            3:
                stack: {dp: s2, port: 3}
            4:
                stack: {dp: s2, port: 4}
    s2:
        dp_id: 0x2
        hardware: 'GenericTFM'
        interfaces:
            1:
                name: dst_tunnel_host
                native_vlan: vlan100
                acls_in: [dst_acl]
            2:
                name: transit_tunnel_host
                native_vlan: vlan100
                acls_in: [none_acl]
            3:
                stack: {dp: s1, port: 3}
            4:
                stack: {dp: s1, port: 4}
"""

    def setUp(self):
        """Create a stacking config file."""
        self.setup_valves(self.CONFIG)
        self.activate_all_ports()
        for valve in self.valves_manager.valves.values():
            for port in valve.dp.ports.values():
                if port.stack:
                    self.set_stack_port_up(port.number, valve)

    def validate_tunnel(self, in_port, in_vid, out_port, out_vid, expected, msg):
        bcast_match = {
            'in_port': in_port,
            'eth_dst': mac.BROADCAST_STR,
            'eth_type': 0x0800,
            'ip_proto': 1
        }
        if in_vid:
            in_vid = in_vid | ofp.OFPVID_PRESENT
            bcast_match['vlan_vid'] = in_vid
        if out_vid:
            out_vid = out_vid | ofp.OFPVID_PRESENT
        table = self.network.tables[self.DP_ID]
        if expected:
            self.assertTrue(table.is_output(bcast_match, port=out_port, vid=out_vid), msg=msg)
        else:
            self.assertFalse(table.is_output(bcast_match, port=out_port, vid=out_vid), msg=msg)

    def test_update_src_tunnel(self):
        """Test tunnel rules when encapsulating and forwarding to the destination switch"""
        valve = self.valves_manager.valves[0x1]
        port = valve.dp.ports[3]
        # Apply tunnel to ofmsgs on valve
        self.apply_ofmsgs(valve.stack_manager.add_tunnel_acls())
        # Should encapsulate and output packet towards tunnel destination s3
        self.validate_tunnel(
            1, 0, 3, self.SRC_ID, True,
            'Did not encapsulate and forward')
        new_config_yaml = yaml.safe_load(self.CONFIG)
        new_config_yaml['dps']['s1']['interfaces'][1]['description'] = 'changed'
        self.update_config(yaml.dump(new_config_yaml), reload_type='warm')
        self.activate_all_ports()
        # warm start with no topo change with tunnel.
        self.validate_tunnel(
            1, 0, 3, self.SRC_ID, True,
            'Did not encapsulate and forward')
        # Set the chosen port down to force a recalculation on the tunnel path
        self.set_port_down(port.number)
        ofmsgs = valve.stack_manager.add_tunnel_acls()
        self.assertTrue(ofmsgs, 'No tunnel ofmsgs returned after a topology change')
        self.apply_ofmsgs(ofmsgs)
        # Should encapsulate and output packet using the new path
        self.validate_tunnel(
            1, 0, 4, self.SRC_ID, True,
            'Did not encapsulate and forward out re-calculated port')

    def test_update_same_tunnel(self):
        """Test tunnel rules when outputting to host on the same switch as the source"""
        valve = self.valves_manager.valves[0x1]
        self.apply_ofmsgs(valve.stack_manager.add_tunnel_acls())
        self.validate_tunnel(2, 0, 1, 0, True, 'Did not forward to host on same DP')

    def test_update_dst_tunnel(self):
        """Test a tunnel outputting to the correct tunnel destination"""
        valve = self.valves_manager.valves[0x1]
        port = valve.dp.ports[3]
        # Apply tunnel to ofmsgs on valve
        self.apply_ofmsgs(valve.stack_manager.add_tunnel_acls())
        # Should accept encapsulated packet and output to the destination host
        self.validate_tunnel(3, self.DST_ID, 1, 0, True, 'Did not output to host')
        # Set the chosen port down to force a recalculation on the tunnel path
        self.set_port_down(port.number)
        ofmsgs = valve.stack_manager.add_tunnel_acls()
        self.assertTrue(ofmsgs, 'No tunnel ofmsgs returned after a topology change')
        self.apply_ofmsgs(ofmsgs)
        # Should ccept encapsulated packet and output using the new path
        self.validate_tunnel(4, self.DST_ID, 1, 0, True, 'Did not output to host')

    def test_update_none_tunnel(self):
        """Test tunnel on a switch not using a tunnel ACL"""
        valve = self.valves_manager.valves[0x1]
        self.apply_ofmsgs(valve.stack_manager.add_tunnel_acls())
        # Should drop any packets received from the tunnel
        self.validate_tunnel(
            5, self.NONE_ID, None, None, False,
            'Should not output a packet')
        self.validate_tunnel(
            6, self.NONE_ID, None, None, False,
            'Should not output a packet')


class ValveTestTransitTunnel(ValveTestBases.ValveTestNetwork):
    """Test tunnel ACL implementation"""

    TRANSIT_ID = 2

    CONFIG = """
acls:
    transit_acl:
         - rule:
            dl_type: 0x0800
            ip_proto: 1
            actions:
                output:
                    tunnel: {dp: s3, port: 1}
vlans:
    vlan100:
        vid: 1
dps:
    s1:
        dp_id: 0x1
        hardware: 'GenericTFM'
        stack:
            priority: 1
        interfaces:
            3:
                stack: {dp: s2, port: 3}
            4:
                stack: {dp: s2, port: 4}
            5:
                stack: {dp: s3, port: 5}
            6:
                stack: {dp: s3, port: 6}
    s2:
        dp_id: 0x2
        hardware: 'GenericTFM'
        interfaces:
            1:
                name: source_host
                native_vlan: vlan100
                acls_in: [transit_acl]
            3:
                stack: {dp: s1, port: 3}
            4:
                stack: {dp: s1, port: 4}
    s3:
        dp_id: 0x3
        hardware: 'GenericTFM'
        interfaces:
            1:
                name: destination_host
                native_vlan: vlan100
            5:
                stack: {dp: s1, port: 5}
            6:
                stack: {dp: s1, port: 6}
"""

    def setUp(self):
        """Create a stacking config file."""
        self.setup_valves(self.CONFIG)
        self.activate_all_ports()
        for valve in self.valves_manager.valves.values():
            for port in valve.dp.ports.values():
                if port.stack:
                    self.set_stack_port_up(port.number, valve)

    def validate_tunnel(self, in_port, in_vid, out_port, out_vid, expected, msg):
        bcast_match = {
            'in_port': in_port,
            'eth_dst': mac.BROADCAST_STR,
            'eth_type': 0x0800,
            'ip_proto': 1
        }
        if in_vid:
            in_vid = in_vid | ofp.OFPVID_PRESENT
            bcast_match['vlan_vid'] = in_vid
        if out_vid:
            out_vid = out_vid | ofp.OFPVID_PRESENT
        table = self.network.tables[self.DP_ID]
        if expected:
            self.assertTrue(table.is_output(bcast_match, port=out_port, vid=out_vid), msg=msg)
        else:
            self.assertFalse(table.is_output(bcast_match, port=out_port, vid=out_vid), msg=msg)

    def test_update_transit_tunnel(self):
        """Test a tunnel through a transit switch (forwards to the correct switch)"""
        valve = self.valves_manager.valves[0x1]
        port1 = valve.dp.ports[3]
        port2 = valve.dp.ports[5]
        # Apply tunnel to ofmsgs on valve
        self.apply_ofmsgs(valve.stack_manager.add_tunnel_acls())
        # Should accept packet from stack and output to the next switch
        self.validate_tunnel(
            3, self.TRANSIT_ID, 5, self.TRANSIT_ID, True,
            'Did not output to next switch')
        # Set the chosen port down to force a recalculation on the tunnel path
        self.set_port_down(port1.number)
        # Should accept encapsulated packet and output using the new path
        self.validate_tunnel(
            4, self.TRANSIT_ID, 5, self.TRANSIT_ID, True,
            'Did not output to next switch')
        # Set the chosen port to the next switch down to force a path recalculation
        self.set_port_down(port2.number)
        ofmsgs = valve.stack_manager.add_tunnel_acls()
        self.assertTrue(ofmsgs, 'No tunnel ofmsgs returned after a topology change')
        self.apply_ofmsgs(ofmsgs)
        # Should accept encapsulated packet and output using the new path
        self.validate_tunnel(
            4, self.TRANSIT_ID, 6, self.TRANSIT_ID, True,
            'Did not output to next switch')


class ValveTestMultipleTunnel(ValveTestBases.ValveTestNetwork):
    """Test tunnel ACL implementation with multiple hosts containing tunnel ACL"""

    TUNNEL_ID = 2

    CONFIG = """
acls:
    tunnel_acl:
        - rule:
            dl_type: 0x0800
            ip_proto: 1
            actions:
                output:
                    tunnel: {dp: s2, port: 1}
vlans:
    vlan100:
        vid: 1
dps:
    s1:
        dp_id: 0x1
        hardware: 'GenericTFM'
        stack:
            priority: 1
        interfaces:
            1:
                native_vlan: vlan100
                acls_in: [tunnel_acl]
            2:
                native_vlan: vlan100
                acls_in: [tunnel_acl]
            3:
                stack: {dp: s2, port: 3}
            4:
                stack: {dp: s2, port: 4}
            5:
                native_vlan: vlan100
    s2:
        dp_id: 0x2
        hardware: 'GenericTFM'
        interfaces:
            1:
                native_vlan: vlan100
            3:
                stack: {dp: s1, port: 3}
            4:
                stack: {dp: s1, port: 4}
"""

    def setUp(self):
        """Create a stacking config file."""
        self.setup_valves(self.CONFIG)
        self.activate_all_ports()
        for valve in self.valves_manager.valves.values():
            for port in valve.dp.ports.values():
                if port.stack:
                    self.set_stack_port_up(port.number, valve)

    def test_new_tunnel_source(self):
        config = yaml.load(self.CONFIG, Loader=yaml.SafeLoader)
        config['dps']['s1']['interfaces'][5]['acls_in'] = ['tunnel_acl']
        self.update_config(yaml.dump(config), reload_type='warm')
        self.activate_all_ports()
        self.test_tunnel_update_multiple_tunnels()

    def validate_tunnel(self, in_port, in_vid, out_port, out_vid, expected, msg):
        bcast_match = {
            'in_port': in_port,
            'eth_dst': mac.BROADCAST_STR,
            'eth_type': 0x0800,
            'ip_proto': 1
        }
        if in_vid:
            in_vid = in_vid | ofp.OFPVID_PRESENT
            bcast_match['vlan_vid'] = in_vid
        if out_vid:
            out_vid = out_vid | ofp.OFPVID_PRESENT
        table = self.network.tables[self.DP_ID]
        if expected:
            self.assertTrue(table.is_output(bcast_match, port=out_port, vid=out_vid), msg=msg)
        else:
            self.assertFalse(table.is_output(bcast_match, port=out_port, vid=out_vid), msg=msg)

    def test_tunnel_update_multiple_tunnels(self):
        """Test having multiple hosts with the same tunnel"""
        valve = self.valves_manager.valves[0x1]
        port = valve.dp.ports[3]
        # Apply tunnel to ofmsgs on valve
        self.apply_ofmsgs(valve.stack_manager.add_tunnel_acls())
        # Should encapsulate and output packet towards tunnel destination s3
        self.validate_tunnel(
            1, 0, 3, self.TUNNEL_ID, True,
            'Did not encapsulate and forward')
        self.validate_tunnel(
            2, 0, 3, self.TUNNEL_ID, True,
            'Did not encapsulate and forward')
        # Set the chosen port down to force a recalculation on the tunnel path
        self.set_port_down(port.number)
        ofmsgs = valve.stack_manager.add_tunnel_acls()
        self.assertTrue(ofmsgs, 'No tunnel ofmsgs returned after a topology change')
        self.apply_ofmsgs(ofmsgs)
        # Should encapsulate and output packet using the new path
        self.validate_tunnel(
            1, 0, 4, self.TUNNEL_ID, True,
            'Did not encapsulate and forward out re-calculated port')
        self.validate_tunnel(
            1, 0, 4, self.TUNNEL_ID, True,
            'Did not encapsulate and forward out re-calculated port')


class ValveTestOrderedTunnel2DP(ValveTestBases.ValveTestNetwork):
    """Test Tunnel ACL implementation"""

    SRC_ID = 6
    DST_ID = 2
    SAME_ID = 4
    NONE_ID = 3

    CONFIG = """
acls:
    src_acl:
        - rule:
            dl_type: 0x0800
            ip_proto: 1
            actions:
                output:
                    - tunnel: {dp: s2, port: 1}
        - rule:
            dl_type: 0x86dd
            ip_proto: 56
            actions:
                output:
                    - tunnel: {dp: s2, port: 1}
    dst_acl:
        - rule:
            dl_type: 0x0800
            ip_proto: 1
            actions:
                output:
                    - tunnel: {dp: s1, port: 1}
    same_acl:
        - rule:
            dl_type: 0x0800
            ip_proto: 1
            actions:
                output:
                    - tunnel: {dp: s1, port: 1}
    none_acl:
        - rule:
            dl_type: 0x0800
            ip_proto: 1
            actions:
                output:
                    - tunnel: {dp: s2, port: 1}
vlans:
    vlan100:
        vid: 1
dps:
    s1:
        dp_id: 0x1
        hardware: 'GenericTFM'
        stack:
            priority: 1
        interfaces:
            1:
                name: src_tunnel_host
                native_vlan: vlan100
                acls_in: [src_acl]
            2:
                name: same_tunnel_host
                native_vlan: vlan100
                acls_in: [same_acl]
            3:
                stack: {dp: s2, port: 3}
            4:
                stack: {dp: s2, port: 4}
    s2:
        dp_id: 0x2
        hardware: 'GenericTFM'
        interfaces:
            1:
                name: dst_tunnel_host
                native_vlan: vlan100
                acls_in: [dst_acl]
            2:
                name: transit_tunnel_host
                native_vlan: vlan100
                acls_in: [none_acl]
            3:
                stack: {dp: s1, port: 3}
            4:
                stack: {dp: s1, port: 4}
"""

    def setUp(self):
        """Create a stacking config file."""
        self.setup_valves(self.CONFIG)
        self.activate_all_ports()
        for valve in self.valves_manager.valves.values():
            for port in valve.dp.ports.values():
                if port.stack:
                    self.set_stack_port_up(port.number, valve)

    def validate_tunnel(self, in_port, in_vid, out_port, out_vid, expected, msg, eth_type=0x0800, ip_proto=1):
        bcast_match = {
            'in_port': in_port,
            'eth_dst': mac.BROADCAST_STR,
            'eth_type': eth_type,
            'ip_proto': ip_proto,
        }
        if in_vid:
            in_vid = in_vid | ofp.OFPVID_PRESENT
            bcast_match['vlan_vid'] = in_vid
        if out_vid:
            out_vid = out_vid | ofp.OFPVID_PRESENT
        table = self.network.tables[self.DP_ID]
        if expected:
            self.assertTrue(table.is_output(bcast_match, port=out_port, vid=out_vid), msg=msg)
        else:
            self.assertFalse(table.is_output(bcast_match, port=out_port, vid=out_vid), msg=msg)

    def test_update_src_tunnel(self):
        """Test tunnel rules when encapsulating and forwarding to the destination switch"""
        valve = self.valves_manager.valves[0x1]
        port = valve.dp.ports[3]
        # Apply tunnel to ofmsgs on valve
        self.apply_ofmsgs(valve.stack_manager.add_tunnel_acls())
        # Should encapsulate and output packet towards tunnel destination s3
        self.validate_tunnel(
            1, 0, 3, self.SRC_ID, True,
            'Did not encapsulate and forward')
        self.validate_tunnel(
            1, 0, 3, self.SRC_ID, True,
            'Did not encapsulate and forward',
            eth_type=0x86dd, ip_proto=56)
        # Set the chosen port down to force a recalculation on the tunnel path
        self.set_port_down(port.number)
        ofmsgs = valve.stack_manager.add_tunnel_acls()
        self.assertTrue(ofmsgs, 'No tunnel ofmsgs returned after a topology change')
        self.apply_ofmsgs(ofmsgs)
        # Should encapsulate and output packet using the new path
        self.validate_tunnel(
            1, 0, 4, self.SRC_ID, True,
            'Did not encapsulate and forward out re-calculated port')

    def test_update_same_tunnel(self):
        """Test tunnel rules when outputting to host on the same switch as the source"""
        valve = self.valves_manager.valves[0x1]
        self.apply_ofmsgs(valve.stack_manager.add_tunnel_acls())
        self.validate_tunnel(2, 0, 1, 0, True, 'Did not forward to host on same DP')

    def test_update_dst_tunnel(self):
        """Test a tunnel outputting to the correct tunnel destination"""
        valve = self.valves_manager.valves[0x1]
        port = valve.dp.ports[3]
        # Apply tunnel to ofmsgs on valve
        self.apply_ofmsgs(valve.stack_manager.add_tunnel_acls())
        # Should accept encapsulated packet and output to the destination host
        self.validate_tunnel(3, self.DST_ID, 1, 0, True, 'Did not output to host')
        # Set the chosen port down to force a recalculation on the tunnel path
        self.set_port_down(port.number)
        ofmsgs = valve.stack_manager.add_tunnel_acls()
        self.assertTrue(ofmsgs, 'No tunnel ofmsgs returned after a topology change')
        self.apply_ofmsgs(ofmsgs)
        # Should accept encapsulated packet and output using the new path
        self.validate_tunnel(4, self.DST_ID, 1, 0, True, 'Did not output to host')

    def test_update_none_tunnel(self):
        """Test tunnel on a switch not using a tunnel ACL"""
        valve = self.valves_manager.valves[0x1]
        self.apply_ofmsgs(valve.stack_manager.add_tunnel_acls())
        # Should drop any packets received from the tunnel
        self.validate_tunnel(
            5, self.NONE_ID, None, None, False,
            'Should not output a packet')
        self.validate_tunnel(
            6, self.NONE_ID, None, None, False,
            'Should not output a packet')


class ValveTestTransitOrderedTunnel(ValveTestBases.ValveTestNetwork):
    """Test tunnel ACL implementation"""

    TRANSIT_ID = 2

    CONFIG = """
acls:
    transit_acl:
         - rule:
            dl_type: 0x0800
            ip_proto: 1
            actions:
                output:
                    - tunnel: {dp: s3, port: 1}
vlans:
    vlan100:
        vid: 1
dps:
    s1:
        dp_id: 0x1
        hardware: 'GenericTFM'
        stack:
            priority: 1
        interfaces:
            3:
                stack: {dp: s2, port: 3}
            4:
                stack: {dp: s2, port: 4}
            5:
                stack: {dp: s3, port: 5}
            6:
                stack: {dp: s3, port: 6}
    s2:
        dp_id: 0x2
        hardware: 'GenericTFM'
        interfaces:
            1:
                name: source_host
                native_vlan: vlan100
                acls_in: [transit_acl]
            3:
                stack: {dp: s1, port: 3}
            4:
                stack: {dp: s1, port: 4}
    s3:
        dp_id: 0x3
        hardware: 'GenericTFM'
        interfaces:
            1:
                name: destination_host
                native_vlan: vlan100
            5:
                stack: {dp: s1, port: 5}
            6:
                stack: {dp: s1, port: 6}
"""

    def setUp(self):
        """Create a stacking config file."""
        self.setup_valves(self.CONFIG)
        self.activate_all_ports()
        for valve in self.valves_manager.valves.values():
            for port in valve.dp.ports.values():
                if port.stack:
                    self.set_stack_port_up(port.number, valve)

    def validate_tunnel(self, in_port, in_vid, out_port, out_vid, expected, msg):
        bcast_match = {
            'in_port': in_port,
            'eth_dst': mac.BROADCAST_STR,
            'eth_type': 0x0800,
            'ip_proto': 1
        }
        if in_vid:
            in_vid = in_vid | ofp.OFPVID_PRESENT
            bcast_match['vlan_vid'] = in_vid
        if out_vid:
            out_vid = out_vid | ofp.OFPVID_PRESENT
        table = self.network.tables[self.DP_ID]
        if expected:
            self.assertTrue(table.is_output(bcast_match, port=out_port, vid=out_vid), msg=msg)
        else:
            self.assertFalse(table.is_output(bcast_match, port=out_port, vid=out_vid), msg=msg)

    def test_update_transit_tunnel(self):
        """Test a tunnel through a transit switch (forwards to the correct switch)"""
        valve = self.valves_manager.valves[0x1]
        port1 = valve.dp.ports[3]
        port2 = valve.dp.ports[5]
        # Apply tunnel to ofmsgs on valve
        self.apply_ofmsgs(valve.stack_manager.add_tunnel_acls())
        # Should accept packet from stack and output to the next switch
        self.validate_tunnel(
            3, self.TRANSIT_ID, 5, self.TRANSIT_ID, True,
            'Did not output to next switch')
        # Set the chosen port down to force a recalculation on the tunnel path
        self.set_port_down(port1.number)
        # Should accept encapsulated packet and output using the new path
        self.validate_tunnel(
            4, self.TRANSIT_ID, 5, self.TRANSIT_ID, True,
            'Did not output to next switch')
        # Set the chosen port to the next switch down to force a path recalculation
        self.set_port_down(port2.number)
        ofmsgs = valve.stack_manager.add_tunnel_acls()
        self.assertTrue(ofmsgs, 'No tunnel ofmsgs returned after a topology change')
        self.apply_ofmsgs(ofmsgs)
        # Should accept encapsulated packet and output using the new path
        self.validate_tunnel(
            4, self.TRANSIT_ID, 6, self.TRANSIT_ID, True,
            'Did not output to next switch')


class ValveTestMultipleOrderedTunnel(ValveTestBases.ValveTestNetwork):
    """Test tunnel ACL implementation with multiple hosts containing tunnel ACL"""

    TUNNEL_ID = 2

    CONFIG = """
acls:
    tunnel_acl:
        - rule:
            dl_type: 0x0800
            ip_proto: 1
            actions:
                output:
                    - tunnel: {dp: s2, port: 1}
vlans:
    vlan100:
        vid: 1
dps:
    s1:
        dp_id: 0x1
        hardware: 'GenericTFM'
        stack:
            priority: 1
        interfaces:
            1:
                native_vlan: vlan100
                acls_in: [tunnel_acl]
            2:
                native_vlan: vlan100
                acls_in: [tunnel_acl]
            3:
                stack: {dp: s2, port: 3}
            4:
                stack: {dp: s2, port: 4}
    s2:
        dp_id: 0x2
        hardware: 'GenericTFM'
        interfaces:
            1:
                native_vlan: vlan100
            3:
                stack: {dp: s1, port: 3}
            4:
                stack: {dp: s1, port: 4}
"""

    def setUp(self):
        """Create a stacking config file."""
        self.setup_valves(self.CONFIG)
        self.activate_all_ports()
        for valve in self.valves_manager.valves.values():
            for port in valve.dp.ports.values():
                if port.stack:
                    self.set_stack_port_up(port.number, valve)

    def validate_tunnel(self, in_port, in_vid, out_port, out_vid, expected, msg):
        bcast_match = {
            'in_port': in_port,
            'eth_dst': mac.BROADCAST_STR,
            'eth_type': 0x0800,
            'ip_proto': 1
        }
        if in_vid:
            in_vid = in_vid | ofp.OFPVID_PRESENT
            bcast_match['vlan_vid'] = in_vid
        if out_vid:
            out_vid = out_vid | ofp.OFPVID_PRESENT
        table = self.network.tables[self.DP_ID]
        if expected:
            self.assertTrue(table.is_output(bcast_match, port=out_port, vid=out_vid), msg=msg)
        else:
            self.assertFalse(table.is_output(bcast_match, port=out_port, vid=out_vid), msg=msg)

    def test_tunnel_update_multiple_tunnels(self):
        """Test having multiple hosts with the same tunnel"""
        valve = self.valves_manager.valves[0x1]
        port = valve.dp.ports[3]
        # Apply tunnel to ofmsgs on valve
        self.apply_ofmsgs(valve.stack_manager.add_tunnel_acls())
        # Should encapsulate and output packet towards tunnel destination s3
        self.validate_tunnel(
            1, 0, 3, self.TUNNEL_ID, True,
            'Did not encapsulate and forward')
        self.validate_tunnel(
            2, 0, 3, self.TUNNEL_ID, True,
            'Did not encapsulate and forward')
        # Set the chosen port down to force a recalculation on the tunnel path
        self.set_port_down(port.number)
        ofmsgs = valve.stack_manager.add_tunnel_acls()
        self.assertTrue(ofmsgs, 'No tunnel ofmsgs returned after a topology change')
        self.apply_ofmsgs(ofmsgs)
        # Should encapsulate and output packet using the new path
        self.validate_tunnel(
            1, 0, 4, self.TUNNEL_ID, True,
            'Did not encapsulate and forward out re-calculated port')
        self.validate_tunnel(
            1, 0, 4, self.TUNNEL_ID, True,
            'Did not encapsulate and forward out re-calculated port')


class ValveTwoDpRoot(ValveTestBases.ValveTestNetwork):
    """Test simple stack topology from root."""

    CONFIG = """
dps:
    s1:
        dp_id: 0x1
        hardware: 'GenericTFM'
        stack:
            priority: 1
        interfaces:
            1:
                native_vlan: 100
            2:
                stack:
                    dp: s2
                    port: 2
    s2:
        dp_id: 0x2
        hardware: 'GenericTFM'
        interfaces:
            1:
                native_vlan: 100
            2:
                stack:
                    dp: s1
                    port: 2
    """

    CONFIG3 = """
dps:
    s1:
        dp_id: 0x1
        hardware: 'GenericTFM'
        stack:
            priority: 1
        interfaces:
            1:
                native_vlan: 100
            2:
                stack:
                    dp: s2
                    port: 2
            3:
                tagged_vlans: [100]
    s2:
        dp_id: 0x2
        hardware: 'GenericTFM'
        interfaces:
            1:
                native_vlan: 100
            2:
                stack:
                    dp: s1
                    port: 2
    """

    def setUp(self):
        self.setup_valves(self.CONFIG)

    def test_topo(self):
        """Test topology functions."""
        dp = self.valves_manager.valves[self.DP_ID].dp
        self.assertTrue(dp.stack.is_root())
        self.assertFalse(dp.stack.is_edge())

    def test_add_remove_port(self):
        self.update_and_revert_config(self.CONFIG, self.CONFIG3, 'warm')


class ValveTwoDpRootEdge(ValveTestBases.ValveTestNetwork):
    """Test simple stack topology from edge."""

    CONFIG = """
dps:
    s1:
        dp_id: 0x1
        hardware: 'GenericTFM'
        interfaces:
            1:
                native_vlan: 100
            2:
                stack:
                    dp: s2
                    port: 2
    s2:
        dp_id: 0x2
        hardware: 'GenericTFM'
        stack:
            priority: 1
        interfaces:
            1:
                native_vlan: 100
            2:
                stack:
                    dp: s1
                    port: 2
    """

    CONFIG3 = """
dps:
    s1:
        dp_id: 0x1
        hardware: 'GenericTFM'
        interfaces:
            1:
                native_vlan: 100
            2:
                stack:
                    dp: s2
                    port: 2
            3:
                tagged_vlans: [100]
    s2:
        dp_id: 0x2
        hardware: 'GenericTFM'
        stack:
            priority: 1
        interfaces:
            1:
                native_vlan: 100
            2:
                stack:
                    dp: s1
                    port: 2
    """

    def setUp(self):
        self.setup_valves(self.CONFIG)

    def test_topo(self):
        """Test topology functions."""
        dp_obj = self.valves_manager.valves[self.DP_ID].dp
        self.assertFalse(dp_obj.stack.is_root())
        self.assertTrue(dp_obj.stack.is_edge())

    def test_add_remove_port(self):
        self.update_and_revert_config(self.CONFIG, self.CONFIG3, 'warm')


class GroupDeleteACLTestCase(ValveTestBases.ValveTestNetwork):
    """Test that a group ACL creates a groupdel for the group_id"""

    CONFIG = """
acls:
    group-acl:
        - rule:
            dl_dst: "0e:00:00:00:02:02"
            actions:
                output:
                    failover:
                        group_id: 1001
                        ports: [2, 3]
vlans:
    vlan100:
        vid: 100
dps:
    s1:
        dp_id: 0x1
        hardware: 'GenericTFM'
        interfaces:
            1:
                native_vlan: vlan100
                acls_in: [group-acl]
            2:
                native_vlan: vlan100
            3:
                native_vlan: vlan100
"""

    def setUp(self):
        self.setup_valves(self.CONFIG)

    def check_groupmods_exist(self, ofmsgs, groupdel_exists=True):
        """Test that the ACL groupmods exist when expected"""
        groupdel = None
        groupmod = None
        for ofmsg in ofmsgs:
            if valve_of.is_groupdel(ofmsg) and not valve_of.is_global_groupdel(ofmsg):
                groupdel = ofmsg
            elif valve_of.is_groupmod(ofmsg):
                groupmod = ofmsg
        self.assertIsNotNone(groupmod)
        if groupdel_exists:
            self.assertIsNotNone(groupdel)
            if groupdel is not None:
                self.assertTrue(groupdel.group_id, 1001)
        else:
            self.assertIsNone(groupdel)

    def test_groupdel_exists(self):
        """Test valve_flowreorder doesn't remove groupmods unless expected"""
        valve = self.valves_manager.valves[0x1]
        port = valve.dp.ports[1]
        ofmsgs = valve.acl_manager.add_port(port)
        self.check_groupmods_exist(valve_of.valve_flowreorder(ofmsgs))
        global_flowmod = valve_of.flowmod(
            0, ofp.OFPFC_DELETE, ofp.OFPTT_ALL,
            0, ofp.OFPP_CONTROLLER, ofp.OFPP_CONTROLLER,
            valve_of.match_from_dict({}), (), 0, 0, 0)
        self.check_groupmods_exist(
            valve_of.valve_flowreorder(ofmsgs + [global_flowmod]))
        global_metermod = valve_of.meterdel()
        self.check_groupmods_exist(
            valve_of.valve_flowreorder(ofmsgs + [global_flowmod, global_metermod]))
        global_groupmod = valve_of.groupdel()
        self.check_groupmods_exist(
            valve_of.valve_flowreorder(
                ofmsgs + [global_flowmod, global_metermod, global_groupmod]), False)

    def test_all_offset(self):
        """Test groups with the redundant controller offset check for all possible offsets"""
        valve = self.valves_manager.valves[0x1]
        port = valve.dp.ports[1]
        ofmsgs = valve.acl_manager.add_port(port)
        self.apply_ofmsgs(ofmsgs, 0x1, all_offsets=True)


class ValveWarmStartStackTest(ValveTestBases.ValveTestNetwork):
    """Test warm starting stack ports"""

    CONFIG = """
vlans:
    vlan100:
        vid: 100
    vlan200:
        vid: 200
dps:
    s1:
        dp_id: 1
        hardware: 'GenericTFM'
        stack: {priority: 1}
        interfaces:
            1:
                stack: {dp: s2, port: 1}
            2:
                name: host1
                native_vlan: vlan100
            3:
                name: host2
                native_vlan: vlan200
            4:
                name: host3
                native_vlan: vlan200
    s2:
        dp_id: 2
        hardware: 'GenericTFM'
        interfaces:
            1:
                stack: {dp: s1, port: 1}
            2:
                stack: {dp: s3, port: 1}
            4:
                name: host4
                native_vlan: vlan100
            5:
                name: host5
                native_vlan: vlan200
    s3:
        dp_id: 3
        hardware: 'GenericTFM'
        interfaces:
            1:
                stack: {dp: s2, port: 2}
            3:
                name: host6
                native_vlan: vlan100
            4:
                name: host7
                native_vlan: vlan200
"""

    NEW_PORT_CONFIG = """
vlans:
    vlan100:
        vid: 100
    vlan200:
        vid: 200
dps:
    s1:
        dp_id: 1
        hardware: 'GenericTFM'
        stack: {priority: 1}
        interfaces:
            1:
                stack: {dp: s2, port: 1}
            2:
                name: host1
                native_vlan: vlan100
            3:
                name: host2
                native_vlan: vlan200
            4:
                name: host3
                native_vlan: vlan200
    s2:
        dp_id: 2
        hardware: 'GenericTFM'
        interfaces:
            1:
                stack: {dp: s1, port: 1}
            2:
                stack: {dp: s3, port: 1}
            3:
                stack: {dp: s3, port: 2}
            4:
                name: host4
                native_vlan: vlan100
            5:
                name: host5
                native_vlan: vlan200
    s3:
        dp_id: 3
        hardware: 'GenericTFM'
        interfaces:
            1:
                stack: {dp: s2, port: 2}
            2:
                stack: {dp: s2, port: 3}
            3:
                name: host6
                native_vlan: vlan100
            4:
                name: host7
                native_vlan: vlan200
"""

    NEW_VLAN_CONFIG = """
vlans:
    vlan100:
        vid: 100
    vlan200:
        vid: 200
dps:
    s1:
        dp_id: 1
        hardware: 'GenericTFM'
        stack: {priority: 1}
        interfaces:
            1:
                stack: {dp: s2, port: 1}
            2:
                name: host1
                native_vlan: vlan100
            3:
                name: host2
                native_vlan: vlan100
            4:
                name: host3
                native_vlan: vlan200
    s2:
        dp_id: 2
        hardware: 'GenericTFM'
        interfaces:
            1:
                stack: {dp: s1, port: 1}
            2:
                stack: {dp: s3, port: 1}
            4:
                name: host4
                native_vlan: vlan100
            5:
                name: host5
                native_vlan: vlan200
    s3:
        dp_id: 3
        hardware: 'GenericTFM'
        interfaces:
            1:
                stack: {dp: s2, port: 2}
            3:
                name: host6
                native_vlan: vlan100
            4:
                name: host7
                native_vlan: vlan200
"""

    def setUp(self):
        """Setup network and start stack ports"""
        self.setup_valves(self.CONFIG)

    def test_reload_topology_change(self):
        """Test reload with topology change forces stack ports down"""
        self.update_and_revert_config(
            self.CONFIG, self.NEW_PORT_CONFIG, 'warm')
        with open(self.config_file, 'w') as config_file:
            config_file.write(self.NEW_PORT_CONFIG)
        new_dps = self.valves_manager.parse_configs(self.config_file)
        for new_dp in new_dps:
            valve = self.valves_manager.valves[new_dp.dp_id]
            changes = valve.dp.get_config_changes(valve.logger, new_dp)
            changed_ports, all_ports_changed = changes[1], changes[6]
            for port in valve.dp.stack_ports():
                if not all_ports_changed:
                    self.assertIn(
                        port.number, changed_ports,
                        'Stack port not detected as changed on topology change')

    def test_reload_vlan_change(self):
        """Test reload with topology change stack ports stay up"""
        self.update_and_revert_config(
            self.CONFIG, self.NEW_VLAN_CONFIG, 'warm')
        with open(self.config_file, 'w') as config_file:
            config_file.write(self.NEW_VLAN_CONFIG)
        new_dps = self.valves_manager.parse_configs(self.config_file)
        for new_dp in new_dps:
            valve = self.valves_manager.valves[new_dp.dp_id]
            changed_ports = valve.dp.get_config_changes(valve.logger, new_dp)[1]
            for port in valve.dp.stack_ports():
                self.assertNotIn(
                    port.number, changed_ports,
                    'Stack port detected as changed on non-topology change')


class ValveStackHealthTest(ValveTestBases.ValveTestNetwork):
    """Test stack root health metrics"""

    UPDATE_TIME = 10

    CONFIG = """
vlans:
    vlan100:
        vid: 100
dps:
    sw1:
        hardware: 'GenericTFM'
        dp_id: 1
        stack: {priority: 1, down_time_multiple: 1}
        interfaces:
            1:
                native_vlan: vlan100
            2:
                stack: {dp: sw2, port: 2}
            3:
                stack: {dp: sw3, port: 2}
            4:
                native_vlan: vlan100
                lacp: 1
            5:
                native_vlan: vlan100
                lacp: 1
            6:
                stack: {dp: sw2, port: 3}
            7:
                stack: {dp: sw3, port: 3}
    sw2:
        hardware: 'GenericTFM'
        dp_id: 2
        stack: {priority: 2, down_time_multiple: 2}
        interfaces:
            1:
                native_vlan: vlan100
            2:
                stack: {dp: sw1, port: 2}
            3:
                stack: {dp: sw1, port: 6}
            4:
                native_vlan: vlan100
                lacp: 1
            5:
                native_vlan: vlan100
                lacp: 1
            6:
                native_vlan: vlan100
                lacp: 2
            7:
                native_vlan: vlan100
                lacp: 2
    sw3:
        hardware: 'GenericTFM'
        dp_id: 3
        interfaces:
            1:
                native_vlan: vlan100
            2:
                stack: {dp: sw1, port: 3}
            3:
                stack: {dp: sw1, port: 7}
"""

    def setUp(self):
        """Start network for test"""
        self.setup_valves(self.CONFIG)

    def test_timeout(self):
        """Test stack health on health timeouts"""
        dps = [valve.dp for valve in self.valves_manager.valves.values()]
        for dp in dps:
            for port in dp.ports.values():
                if port.lacp:
                    port.actor_up()
                    port.select_port()
                if port.stack:
                    port.stack_up()
        last_live_times = {'sw1': 100, 'sw2': 100, 'sw3': 100}
        self.assertTrue(dps[0].stack.update_health(
            110, last_live_times, self.UPDATE_TIME,
            dps[0].lacp_down_ports(), dp.stack.down_ports())[0])
        self.assertFalse(dps[0].stack.update_health(
            120, last_live_times, self.UPDATE_TIME,
            dps[0].lacp_down_ports(), dp.stack.down_ports())[0])
        self.assertTrue(dps[1].stack.update_health(
            110, last_live_times, self.UPDATE_TIME,
            dps[1].lacp_down_ports(), dp.stack.down_ports())[0])
        self.assertFalse(dps[1].stack.update_health(
            130, last_live_times, self.UPDATE_TIME,
            dps[1].lacp_down_ports(), dp.stack.down_ports())[0])
        self.assertTrue(dps[2].stack.update_health(
            110, last_live_times, self.UPDATE_TIME,
            dps[2].lacp_down_ports(), dp.stack.down_ports())[0])
        self.assertFalse(dps[2].stack.update_health(
            140, last_live_times, self.UPDATE_TIME,
            dps[2].lacp_down_ports(), dp.stack.down_ports())[0])

    def test_lacp_down(self):
        """Test stack health on LACP ports being DOWN"""
        dps = [valve.dp for valve in self.valves_manager.valves.values()]
        for dp in dps:
            for port in dp.ports.values():
                if port.lacp:
                    port.actor_up()
                    port.select_port()
                if port.stack:
                    port.stack_up()
        last_live_times = {'sw1': 100, 'sw2': 100, 'sw3': 100}
        self.assertTrue(dps[0].stack.update_health(
            110, last_live_times, self.UPDATE_TIME,
            dps[0].lacp_down_ports(), dps[0].stack.down_ports())[0])
        for port in dps[0].ports.values():
            if port.lacp:
                port.actor_notconfigured()
        self.assertFalse(dps[0].stack.update_health(
            110, last_live_times, self.UPDATE_TIME,
            dps[0].lacp_down_ports(), dps[0].stack.down_ports())[0])
        self.assertTrue(dps[1].stack.update_health(
            110, last_live_times, self.UPDATE_TIME,
            dps[1].lacp_down_ports(), dps[1].stack.down_ports())[0])
        for port in dps[1].ports.values():
            if port.lacp:
                port.actor_nosync()
        self.assertFalse(dps[1].stack.update_health(
            110, last_live_times, self.UPDATE_TIME,
            dps[1].lacp_down_ports(), dps[1].stack.down_ports())[0])
        self.assertTrue(dps[2].stack.update_health(
            110, last_live_times, self.UPDATE_TIME,
            dps[2].lacp_down_ports(), dps[2].stack.down_ports())[0])

    def test_stack_port_down(self):
        """Test stack health on stack ports being DOWN"""
        dps = [valve.dp for valve in self.valves_manager.valves.values()]
        for dp in dps:
            for port in dp.ports.values():
                if port.lacp:
                    port.actor_up()
                    port.select_port()
                if port.stack:
                    port.stack_up()
        last_live_times = {'sw1': 100, 'sw2': 100, 'sw3': 100}
        self.assertTrue(dps[0].stack.update_health(
            110, last_live_times, self.UPDATE_TIME,
            dps[0].lacp_down_ports(), dps[0].stack.down_ports())[0])
        for port in dps[0].ports.values():
            if port.stack:
                port.stack_bad()
        self.assertFalse(dps[0].stack.update_health(
            110, last_live_times, self.UPDATE_TIME,
            dps[0].lacp_down_ports(), dps[0].stack.down_ports())[0])
        self.assertTrue(dps[1].stack.update_health(
            110, last_live_times, self.UPDATE_TIME,
            dps[1].lacp_down_ports(), dps[1].stack.down_ports())[0])
        for port in dps[1].ports.values():
            if port.stack:
                port.stack_gone()
        self.assertFalse(dps[1].stack.update_health(
            110, last_live_times, self.UPDATE_TIME,
            dps[1].lacp_down_ports(), dps[1].stack.down_ports())[0])
        self.assertTrue(dps[2].stack.update_health(
            110, last_live_times, self.UPDATE_TIME,
            dps[2].lacp_down_ports(), dps[2].stack.down_ports())[0])
        for port in dps[2].ports.values():
            if port.stack:
                port.stack_admin_down()
        self.assertFalse(dps[2].stack.update_health(
            110, last_live_times, self.UPDATE_TIME,
            dps[2].lacp_down_ports(), dps[2].stack.down_ports())[0])


class ValveRootNominationTest(ValveStackHealthTest):
    """Test ValveStackManager root nomination calculations"""

    UPDATE_TIME = 10

    CONFIG = """
vlans:
    vlan100:
        vid: 100
dps:
    sw1:
        hardware: 'GenericTFM'
        dp_id: 1
        stack: {priority: 1, down_time_multiple: 1}
        interfaces:
            1:
                native_vlan: vlan100
            2:
                stack: {dp: sw2, port: 2}
            3:
                stack: {dp: sw3, port: 2}
            4:
                native_vlan: vlan100
                lacp: 1
            5:
                native_vlan: vlan100
                lacp: 1
            6:
                stack: {dp: sw2, port: 3}
            7:
                stack: {dp: sw3, port: 3}
    sw2:
        hardware: 'GenericTFM'
        dp_id: 2
        stack: {priority: 2, down_time_multiple: 2}
        interfaces:
            1:
                native_vlan: vlan100
            2:
                stack: {dp: sw1, port: 2}
            3:
                stack: {dp: sw1, port: 6}
            4:
                native_vlan: vlan100
                lacp: 1
            5:
                native_vlan: vlan100
                lacp: 1
            6:
                native_vlan: vlan100
                lacp: 2
            7:
                native_vlan: vlan100
                lacp: 2
    sw3:
        hardware: 'GenericTFM'
        dp_id: 3
        interfaces:
            1:
                native_vlan: vlan100
            2:
                stack: {dp: sw1, port: 3}
            3:
                stack: {dp: sw1, port: 7}
"""

    def setUp(self):
        """Start network for test"""
        self.setup_valves(self.CONFIG)

    def other_valves(self, root_valve):
        """Return a list of the other valves"""
        return [valve for valve in self.valves_manager.valves.values() if valve != root_valve]

    def test_root_nomination(self):
        """Test root selection health"""
        dps = [valve.dp for valve in self.valves_manager.valves.values()]
        for dp in dps:
            for port in dp.ports.values():
                if port.lacp:
                    port.actor_up()
                    port.select_port()
                if port.stack:
                    port.stack_up()
        valves = self.valves_manager.valves
        last_live_times = {'sw1': 100, 'sw2': 100, 'sw3': 100}
        # Start not root currently selected, all valves should select root sw1
        for valve in valves.values():
            self.assertEqual(valve.stack_manager.nominate_stack_root(
                None, list(valves.values()), 100, last_live_times, self.UPDATE_TIME), 'sw1')
        # timeout SW1, all valves should select sw2
        for valve in valves.values():
            self.assertEqual(valve.stack_manager.nominate_stack_root(
                valves[1], self.other_valves(valves[1]), 111,
                last_live_times, self.UPDATE_TIME), 'sw2')
        # timeout sw2, default select sw1
        for valve in valves.values():
            self.assertEqual(valve.stack_manager.nominate_stack_root(
                valves[2], self.other_valves(valves[2]),
                121, last_live_times, self.UPDATE_TIME), 'sw1')

    def test_consistent_roots(self):
        """Test inconsistent root detection"""
        valves = self.valves_manager.valves
        for valve in valves.values():
            valve.dp.stack.root_name = 'sw1'
        for valve in valves.values():
            self.assertTrue(valve.stack_manager.consistent_roots(
                'sw1', valve, self.other_valves(valve)))
        valves[1].dp.stack.root_name = 'sw2'
        for valve in valves.values():
            self.assertFalse(valve.stack_manager.consistent_roots(
                'sw1', valve, self.other_valves(valve)))


class ValveStackConfigTest(ValveTestBases.ValveTestNetwork):
    """Test recompiling Stack into YAML config object"""

    CONFIG = """
vlans:
    vlan100:
        vid: 100
dps:
    sw1:
        hardware: 'GenericTFM'
        dp_id: 1
        stack: {priority: 1, down_time_multiple: 1}
        interfaces:
            1:
                native_vlan: vlan100
            2:
                stack: {dp: sw2, port: 2}
            3:
                stack: {dp: sw3, port: 2}
            4:
                native_vlan: vlan100
                lacp: 1
            5:
                native_vlan: vlan100
                lacp: 1
            6:
                stack: {dp: sw2, port: 3}
            7:
                stack: {dp: sw3, port: 3}
    sw2:
        hardware: 'GenericTFM'
        dp_id: 2
        stack: {priority: 2, down_time_multiple: 2}
        interfaces:
            1:
                native_vlan: vlan100
            2:
                stack: {dp: sw1, port: 2}
            3:
                stack: {dp: sw1, port: 6}
            4:
                native_vlan: vlan100
                lacp: 1
            5:
                native_vlan: vlan100
                lacp: 1
            6:
                native_vlan: vlan100
                lacp: 2
            7:
                native_vlan: vlan100
                lacp: 2
    sw3:
        hardware: 'GenericTFM'
        dp_id: 3
        interfaces:
            1:
                native_vlan: vlan100
            2:
                stack: {dp: sw1, port: 3}
            3:
                stack: {dp: sw1, port: 7}
"""

    def setUp(self):
        """Start network for test"""
        self.setup_valves(self.CONFIG)

    def test_stack(self):
        """Test getting config for stack with correct config"""
        dp = self.valves_manager.valves[1].dp
        stack_conf = yaml.safe_load(dp.stack.to_conf())
        self.assertIsInstance(stack_conf, dict)
        self.assertIn('priority', stack_conf)
        self.assertIn('down_time_multiple', stack_conf)
        self.assertIn('route_learning', stack_conf)
        self.assertNotIn('dyn_healthy', stack_conf)
        self.assertNotIn('canonical_port_order', stack_conf)
        self.assertNotIn('graph', stack_conf)
        self.assertNotIn('name', stack_conf)

    def test_dp_stack(self):
        """Test getting config for DP with correct subconfig stack"""
        dp = self.valves_manager.valves[1].dp
        dp_conf = yaml.safe_load(dp.to_conf())
        stack_conf = yaml.safe_load(dp.stack.to_conf())
        self.assertIn('stack', dp_conf)
        self.assertIsInstance(dp_conf['stack'], dict)
        self.assertEqual(dp_conf['stack'], stack_conf)

class ValveStackLLDPRestartTestCase(ValveTestBases.ValveTestNetwork):
    """Test restarting stacked LLDP"""

    CONFIG = """
dps:
    s1:
%s
        stack:
            priority: 1
        interfaces:
            1:
                description: p1
                stack:
                    dp: s2
                    port: 1
            2:
                description: p2
                native_vlan: 100
    s2:
        hardware: 'GenericTFM'
        dp_id: 0x2
        stack:
            priority: 1
        interfaces:
            1:
                description: p1
                stack:
                    dp: s1
                    port: 1
            2:
                description: p2
                native_vlan: 100
""" % BASE_DP1_CONFIG

    def setUp(self):
        """Setup basic loop config"""
        self.setup_valves(self.CONFIG)

    def test_lldp_cold_start(self):
        """Test cold-starting a switch preserves LLDP states"""
        self.migrate_stack_root('s1')
        self.activate_all_ports()
        valve = self.valves_manager.valves[0x1]
        old_port = valve.dp.ports[1]
        self.assertTrue(old_port.is_stack_up(), 'Port stack not UP')
        init_events = self.get_events()
        init_ports = [event for event in init_events if 'PORTS_STATUS' in event]
        self.assertEqual(2, len(init_ports), 'Expected 2 PORTS_STATUS events')

        self.migrate_stack_root('s2')
        migrate_events = self.get_events()

        def is_coldstart(event):
            return 'CONFIG_CHANGE' in event and event['CONFIG_CHANGE']['restart_type'] == 'cold'
        migrate_coldstarts = [event for event in migrate_events if is_coldstart(event)]
        self.assertEqual(2, len(migrate_coldstarts), 'Expected 2 coldstart events')

        migrate_stack = [event for event in migrate_events if 'STACK_STATE' in event]
        self.assertEqual(0, len(migrate_stack), 'Expected 0 stack state events')

        migrate_topo = [event for event in migrate_events if 'STACK_TOPO_CHANGE' in event]
        self.assertEqual(2, len(migrate_topo), 'Expected 2 topo change events')

        new_port = valve.dp.ports[1]
        self.assertNotEqual(id(old_port), id(new_port), 'Port object not changed')
        self.assertTrue(new_port.is_stack_up(), 'Port stack not UP')


class ValveStackLLDPRestartTestCase(ValveTestBases.ValveTestNetwork):
    """Test restarting stacked LLDP"""

    CONFIG = """
dps:
    s1:
%s
        stack:
            priority: 1
        interfaces:
            1:
                description: p1
                stack:
                    dp: s2
                    port: 1
            2:
                description: p2
                native_vlan: 100
    s2:
        hardware: 'GenericTFM'
        dp_id: 0x2
        stack:
            priority: 1
        interfaces:
            1:
                description: p1
                stack:
                    dp: s1
                    port: 1
            2:
                description: p2
                native_vlan: 100
""" % BASE_DP1_CONFIG

    def setUp(self):
        """Setup basic loop config"""
        self.setup_valves(self.CONFIG)

    def test_lldp_cold_start(self):
        """Test cold-starting a switch preserves LLDP states"""
        self.migrate_stack_root('s1')
        self.activate_all_ports()
        valve = self.valves_manager.valves[0x1]
        old_port = valve.dp.ports[1]
        self.assertTrue(old_port.is_stack_up(), 'Port stack not UP')
        init_events = self.get_events()
        init_ports = [event for event in init_events if 'PORTS_STATUS' in event]
        self.assertEqual(2, len(init_ports), 'Expected 2 PORTS_STATUS events')

        self.migrate_stack_root('s2')
        migrate_events = self.get_events()

        def is_coldstart(event):
            return 'CONFIG_CHANGE' in event and event['CONFIG_CHANGE']['restart_type'] == 'cold'
        migrate_coldstarts = [event for event in migrate_events if is_coldstart(event)]
        self.assertEqual(2, len(migrate_coldstarts), 'Expected 2 coldstart events')

        migrate_stack = [event for event in migrate_events if 'STACK_STATE' in event]
        # TODO: This should be 0
        self.assertEqual(4, len(migrate_stack), 'Expected 0 stack state events')

        migrate_topo = [event for event in migrate_events if 'STACK_TOPO_CHANGE' in event]
        # TODO: This should be 2
        self.assertEqual(4, len(migrate_topo), 'Expected 2 topo change events')

        new_port = valve.dp.ports[1]
        self.assertNotEqual(id(old_port), id(new_port), 'Port object not changed')
        self.assertTrue(new_port.is_stack_up(), 'Port stack not UP')


if __name__ == "__main__":
    unittest.main()  # pytype: disable=module-attr<|MERGE_RESOLUTION|>--- conflicted
+++ resolved
@@ -407,13 +407,8 @@
         # Restart switch & LACP port
         self.cold_start()
         new_port = valve.dp.ports[3]
-<<<<<<< HEAD
-        # For a full cold-start, the port object should be different.
-        self.assertEqual(id(old_port), id(new_port), 'Port object not changed')
-=======
         # A full cold-start should change port object, but self.cold_start() is 'incomplete'
         self.assertEqual(id(old_port), id(new_port), 'Port object changed')
->>>>>>> 10b2371c
         self.assertTrue(valve.port_add(3), 'No OFMSGS returned')
         # Successfully restart LACP from downed
         self.assertTrue(valve.lacp_update(new_port, True, 1, 1, other_valves), 'No OFMSGS returned')
@@ -3168,6 +3163,7 @@
         self.assertIsInstance(dp_conf['stack'], dict)
         self.assertEqual(dp_conf['stack'], stack_conf)
 
+
 class ValveStackLLDPRestartTestCase(ValveTestBases.ValveTestNetwork):
     """Test restarting stacked LLDP"""
 
@@ -3236,75 +3232,5 @@
         self.assertTrue(new_port.is_stack_up(), 'Port stack not UP')
 
 
-class ValveStackLLDPRestartTestCase(ValveTestBases.ValveTestNetwork):
-    """Test restarting stacked LLDP"""
-
-    CONFIG = """
-dps:
-    s1:
-%s
-        stack:
-            priority: 1
-        interfaces:
-            1:
-                description: p1
-                stack:
-                    dp: s2
-                    port: 1
-            2:
-                description: p2
-                native_vlan: 100
-    s2:
-        hardware: 'GenericTFM'
-        dp_id: 0x2
-        stack:
-            priority: 1
-        interfaces:
-            1:
-                description: p1
-                stack:
-                    dp: s1
-                    port: 1
-            2:
-                description: p2
-                native_vlan: 100
-""" % BASE_DP1_CONFIG
-
-    def setUp(self):
-        """Setup basic loop config"""
-        self.setup_valves(self.CONFIG)
-
-    def test_lldp_cold_start(self):
-        """Test cold-starting a switch preserves LLDP states"""
-        self.migrate_stack_root('s1')
-        self.activate_all_ports()
-        valve = self.valves_manager.valves[0x1]
-        old_port = valve.dp.ports[1]
-        self.assertTrue(old_port.is_stack_up(), 'Port stack not UP')
-        init_events = self.get_events()
-        init_ports = [event for event in init_events if 'PORTS_STATUS' in event]
-        self.assertEqual(2, len(init_ports), 'Expected 2 PORTS_STATUS events')
-
-        self.migrate_stack_root('s2')
-        migrate_events = self.get_events()
-
-        def is_coldstart(event):
-            return 'CONFIG_CHANGE' in event and event['CONFIG_CHANGE']['restart_type'] == 'cold'
-        migrate_coldstarts = [event for event in migrate_events if is_coldstart(event)]
-        self.assertEqual(2, len(migrate_coldstarts), 'Expected 2 coldstart events')
-
-        migrate_stack = [event for event in migrate_events if 'STACK_STATE' in event]
-        # TODO: This should be 0
-        self.assertEqual(4, len(migrate_stack), 'Expected 0 stack state events')
-
-        migrate_topo = [event for event in migrate_events if 'STACK_TOPO_CHANGE' in event]
-        # TODO: This should be 2
-        self.assertEqual(4, len(migrate_topo), 'Expected 2 topo change events')
-
-        new_port = valve.dp.ports[1]
-        self.assertNotEqual(id(old_port), id(new_port), 'Port object not changed')
-        self.assertTrue(new_port.is_stack_up(), 'Port stack not UP')
-
-
 if __name__ == "__main__":
     unittest.main()  # pytype: disable=module-attr